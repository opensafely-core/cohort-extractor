--- conflicted
+++ resolved
@@ -42,42 +42,28 @@
         # Convert all values to str as that's what will end in the CSV
         return [dict(zip(keys, map(str, row))) for row in result]
 
-<<<<<<< HEAD
-    def build_queries(self):
-=======
     def to_sql(self):
-        """Generate a single SQL string.
+        """
+        Generate a single SQL string.
 
         Useful for debugging, optimising, etc.
         """
-        sql, params = self.build_full_query()
-        formatted_params = []
-        for param in params:
-            if isinstance(param, str):
-                formatted_params.append("'" + param + "'")
-            elif hasattr(param, "strftime"):
-                formatted_params.append("'" + param.strftime("%Y-%m-%d") + "'")
-            else:
-                formatted_params.append(param)
-        prepared_sql = []
-
+        prepared_sql = ["-- Create codelist tables"]
         for create_sql, insert_sql, values in self.codelist_tables:
             prepared_sql.append(create_sql)
             prepared_sql.append("GO")
-            for value in values:
+            for row in values:
                 prepared_sql.append(
-                    insert_sql.replace("?", "'{}'").format(*value) + ";"
+                    insert_sql.replace("?", "{}").format(*map(quote, row)) + ";"
                 )
-            prepared_sql.append("GO")
-
-        for line in sql.splitlines():
-            sql_before_comment = line.split("--")[0]
-            prepared_sql.append(sql_before_comment.replace("?", "{}"))
-
-        return "\n".join(prepared_sql).format(*formatted_params)
-
-    def build_full_query(self):
->>>>>>> a815eb6d
+            prepared_sql.append("GO\n\n")
+        for name, query in self.queries:
+            prepared_sql.append(f"-- Query for {name}")
+            prepared_sql.append(query)
+            prepared_sql.append("\n\n")
+        return "\n".join(prepared_sql)
+
+    def build_queries(self):
         self.covariates = {}
         population_cols, population_sql = self.get_query(
             "population", *self.population_definition
@@ -1198,17 +1184,13 @@
         values = map(quote, codelist)
     return ",".join(values)
 
-    for value in values:
-        if not SAFE_CHARS_RE.match(value):
-            raise ValueError(f"Value contains disallowed characters: {value}")
-
 
 def quote(value):
     if isinstance(value, (int, float)):
         return str(value)
     else:
         value = str(value)
-        if not SAFE_CHARS_RE.match(value):
+        if not SAFE_CHARS_RE.match(value) and value != "":
             raise ValueError(f"Value contains disallowed characters: {value}")
         return f"'{value}'"
 
