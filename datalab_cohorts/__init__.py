import csv
import datetime
import os
import re
from urllib.parse import urlparse, unquote

import pyodbc

from .expressions import format_expression


# Characters that are safe to interpolate into SQL (see
# `placeholders_and_params` below)
SAFE_CHARS_RE = re.compile(r"[a-zA-Z0-9_\.\-]+")


class StudyDefinition:
    _db_connection = None

    def __init__(self, population, **kwargs):
        self.population_definition = population
        self.covariate_definitions = kwargs
        if self.population_definition[0] == "satisfying":
            raise ValueError(
                "`satisfying` queries can't yet be used in the population definition"
            )

    def to_csv(self, filename):
        sql, params = self.to_sql()
        conn = self.get_db_connection()
        cursor = conn.cursor()
        cursor.execute(sql, params)
        with open(filename, "w", newline="") as csvfile:
            writer = csv.writer(csvfile)
            writer.writerow([x[0] for x in cursor.description])
            for row in cursor:
                writer.writerow(row)

    def to_dicts(self):
        sql, params = self.to_sql()
        conn = self.get_db_connection()
        cursor = conn.cursor()
        cursor.execute(sql, params)
        keys = [x[0] for x in cursor.description]
        # Convert all values to str as that's what will end in the CSV
        return [dict(zip(keys, map(str, row))) for row in cursor]

    def to_sql(self):
        self.covariates = {}
        population_cols, population_sql, population_params = self.get_query(
            *self.population_definition
        )
        hidden_columns = set()
        for name, (query_type, query_args) in self.covariate_definitions.items():
            if query_type != "satisfying":
                self.covariates[name] = self.get_query(query_type, query_args)
            # Special case for boolean expressions which can define extra
            # hidden columns which they use for their logic but which don't
            # appear in the output
            else:
                extra_columns = query_args["extra_columns"].items()
                for hidden_name, (hidden_query_type, hidden_args) in extra_columns:
                    hidden_columns.add(hidden_name)
                    self.covariates[hidden_name] = self.get_query(
                        hidden_query_type, hidden_args
                    )
        cte_cols = ["population.patient_id"]  # XXX might more come from left side?
        ctes = [f"WITH population AS ({population_sql})"]
        cte_params = population_params
        cte_joins = []
        for column_name, (cols, sql, params) in self.covariates.items():
            ctes.append(f"{column_name} AS ({sql})")
            cte_params.extend(params)
            cte_joins.append(
                f"LEFT JOIN {column_name} ON {column_name}.Patient_ID = population.Patient_ID"
            )
            if column_name in hidden_columns:
                continue
            # The first column should always be patient_id so we can join on it
            assert len(cols) > 1
            assert cols[0] == "patient_id"
            for n, col in enumerate(cols[1:]):
                # The first result column is given the name of the desired
                # output column. The rest are added as suffixes to the name of
                # the output column
                output_column = column_name if n == 0 else f"{column_name}_{col}"
<<<<<<< HEAD
                if col.startswith("date_") or col.endswith("_code"):
                    default_value = "''"
                else:
                    default_value = 0
=======
                is_date_col = (
                    col == "date" or col.startswith("date_") or col.endswith("_date")
                )
                default_value = 0 if not is_date_col else "''"
>>>>>>> aeaa5105
                cte_cols.append(
                    f"ISNULL({column_name}.{col}, {default_value}) AS {output_column}"
                )
        # Add column defintions for covariates which are boolean expressions
        # over other covariates
        for name, (query_type, query_args) in self.covariate_definitions.items():
            if query_type == "satisfying":
                expression = self.get_boolean_expression(self.covariates, **query_args)
                cte_cols.append(f"CASE WHEN ({expression}) THEN 1 ELSE 0 END AS {name}")
        cte_sql = ", ".join(ctes)
        sql = f"""
        {cte_sql}
        SELECT
          {', '.join(cte_cols)}
        FROM population
        {' '.join(cte_joins)}
        """
        return sql, cte_params

    def get_query(self, query_type, query_args):
        method_name = f"patients_{query_type}"
        method = getattr(self, method_name)
        return method(**query_args)

    def patients_age_as_of(self, reference_date):
        return (
            ["patient_id", "age"],
            """
        SELECT
          Patient_ID AS patient_id,
          CASE WHEN
             dateadd(year, datediff (year, DateOfBirth, ?), DateOfBirth) > ?
          THEN
             datediff(year, DateOfBirth, ?) - 1
          ELSE
             datediff(year, DateOfBirth, ?)
          END AS age
        FROM Patient
        """,
            [reference_date] * 4,
        )

    def patients_sex(self):
        return (
            ["patient_id", "sex"],
            """
          SELECT
            Patient_ID AS patient_id,
            Sex as sex
          FROM Patient""",
            [],
        )

    def patients_all(self):
        """
        All patients
        """
        return (
            ["patient_id", "date_of_birth", "sex"],
            """
            SELECT Patient_ID AS patient_id, DateOfBirth AS date_of_birth, Sex AS sex
            FROM Patient
            """,
            [],
        )

    def patients_random_sample(self, percent):
        """
        A random sample of approximately `percent` patients
        """
        # See
        # https://docs.microsoft.com/en-us/previous-versions/software-testing/cc441928(v=msdn.10)?redirectedfrom=MSDN
        # A TABLESAMPLE clause is more efficient, but its
        # approximations don't work with small numbers, and we might
        # want to use this method for small numbers (and certainly do
        # in the tests!)
        return (
            ["patient_id", "is_included"],
            f"""
            SELECT Patient_ID, 1 AS is_included
            FROM Patient
            WHERE (ABS(CAST(
            (BINARY_CHECKSUM(*) *
            RAND()) as int)) % 100) < ?
            """,
            [percent],
        )

    def patients_most_recent_bmi(
        self,
        # Set date limits
        on_or_before=None,
        on_or_after=None,
        between=None,
        minimum_age_at_measurement=16,
        # Add an additional column indicating when measurement was taken
        include_measurement_date=False,
        # If we're returning a date, how granular should it be?
        include_month=False,
        include_day=False,
    ):
        """
        Return patients' most recent BMI (in the defined period) either
        computed from weight and height measurements or, where they are not
        availble, from recorded BMI values. Measurements taken when a patient
        was below the minimum age are ignored. The height measurement can be
        taken before (but not after) the defined period as long as the patient
        was over the minimum age at the time.

        Optionally returns an additional column with the date of the
        measurement. If the BMI is computed from weight and height then we use
        the date of the weight measurement for this.
        """
        # From https://github.com/ebmdatalab/tpp-sql-notebook/issues/10:
        #
        # 1) BMI calculated from last recorded height and weight
        #
        # 2) If height and weight is not available, then take latest
        # recorded BMI. Both values must be recorded when the patient
        # is >=16, weight must be within the last 10 years
        date_condition, date_params = make_date_filter(
            "ConsultationDate", on_or_after, on_or_before, between
        )

        bmi_code = "22K.."
        # XXX these two sets of codes need validating. The final in
        # each list is the canonical version according to TPP
        weight_codes = [
            "X76C7",  # Concept containing "body weight" terms:
            "22A.. ",  # O/E weight
        ]
        height_codes = [
            "XM01E",  # Concept containing height/length/stature/growth terms:
            "229..",  # O/E height
        ]
        params = []

        bmi_cte = f"""
        SELECT t.Patient_ID, t.BMI, t.ConsultationDate
        FROM (
          SELECT Patient_ID, NumericValue AS BMI, ConsultationDate,
          ROW_NUMBER() OVER (PARTITION BY Patient_ID ORDER BY ConsultationDate DESC) AS rownum
          FROM CodedEvent
          WHERE CTV3Code = ? AND {date_condition}
        ) t
        WHERE t.rownum = 1
        """
        bmi_cte_params = [bmi_code] + date_params

        patients_cte = f"""
           SELECT Patient_ID, DateOfBirth
           FROM Patient
        """
        patients_cte_params = []
        weight_placeholders, weight_params = placeholders_and_params(weight_codes)
        weights_cte = f"""
          SELECT t.Patient_ID, t.weight, t.ConsultationDate
          FROM (
            SELECT Patient_ID, NumericValue AS weight, ConsultationDate,
            ROW_NUMBER() OVER (PARTITION BY Patient_ID ORDER BY ConsultationDate DESC) AS rownum
            FROM CodedEvent
            WHERE CTV3Code IN ({weight_placeholders}) AND {date_condition}
          ) t
          WHERE t.rownum = 1
        """
        weights_cte_params = weight_params + date_params

        height_placeholders, height_params = placeholders_and_params(height_codes)
        # The height date restriction is different from the others. We don't
        # mind using old values as long as the patient was old enough when they
        # were taken.
        height_date_condition, height_date_params = make_date_filter(
            "ConsultationDate",
            on_or_after,
            on_or_before,
            between,
            upper_bound_only=True,
        )
        heights_cte = f"""
          SELECT t.Patient_ID, t.height, t.ConsultationDate
          FROM (
            SELECT Patient_ID, NumericValue AS height, ConsultationDate,
            ROW_NUMBER() OVER (PARTITION BY Patient_ID ORDER BY ConsultationDate DESC) AS rownum
            FROM CodedEvent
            WHERE CTV3Code IN ({height_placeholders}) AND {height_date_condition}
          ) t
          WHERE t.rownum = 1
        """
        heights_cte_params = height_params + height_date_params

        date_column_defintion = truncate_date(
            """
            CASE
              WHEN weight IS NULL OR height IS NULL THEN bmis.ConsultationDate
              ELSE weights.ConsultationDate
            END
            """,
            include_month,
            include_day,
        )
        min_age = int(minimum_age_at_measurement)

        sql = f"""
        SELECT
          patients.Patient_ID AS patient_id,
          ROUND(COALESCE(weight/SQUARE(NULLIF(height, 0)), bmis.BMI), 1) AS BMI,
          {date_column_defintion} AS date_measured
        FROM ({patients_cte}) AS patients
        LEFT JOIN ({weights_cte}) AS weights
        ON weights.Patient_ID = patients.Patient_ID AND DATEDIFF(YEAR, patients.DateOfBirth, weights.ConsultationDate) >= {min_age}
        LEFT JOIN ({heights_cte}) AS heights
        ON heights.Patient_ID = patients.Patient_ID AND DATEDIFF(YEAR, patients.DateOfBirth, heights.ConsultationDate) >= {min_age}
        LEFT JOIN ({bmi_cte}) AS bmis
        ON bmis.Patient_ID = patients.Patient_ID AND DATEDIFF(YEAR, patients.DateOfBirth, bmis.ConsultationDate) >= {min_age}
        -- XXX maybe add a "WHERE NULL..." here
        """
        params = (
            patients_cte_params
            + weights_cte_params
            + heights_cte_params
            + bmi_cte_params
        )
        columns = ["patient_id", "BMI"]
        if include_measurement_date:
            columns.append("date_measured")
        return columns, sql, params

    def patients_mean_recorded_value(
        self,
        codelist,
        # What period is the mean over? (Only one supported option for now)
        on_most_recent_day_of_measurement=None,
        # Set date limits
        on_or_before=None,
        on_or_after=None,
        between=None,
        # Add additional columns indicating when measurement was taken
        include_measurement_date=False,
        # If we're returning a date, how granular should it be?
        include_month=False,
        include_day=False,
    ):
        # We only support this option for now
        assert on_most_recent_day_of_measurement
        date_condition, date_params = make_date_filter(
            "ConsultationDate", on_or_after, on_or_before, between
        )
        placeholders, code_params = placeholders_and_params(codelist)
        date_definition = truncate_date(
            "days.date_measured", include_month, include_day
        )
        # The subquery finds, for each patient, the most recent day on which
        # they've had a measurement. The outer query selects, for each patient,
        # the mean value on that day.
        # Note, there's a CAST in the JOIN condition but apparently SQL Server can still
        # use an index for this. See: https://stackoverflow.com/a/25564539
        sql = f"""
        SELECT
          days.Patient_ID AS patient_id,
          AVG(CodedEvent.NumericValue) AS mean_value,
          {date_definition} AS date_measured
        FROM (
            SELECT Patient_ID, CAST(MAX(ConsultationDate) AS date) AS date_measured
            FROM CodedEvent
            WHERE CTV3Code IN ({placeholders}) AND {date_condition}
            GROUP BY Patient_ID
        ) AS days
        LEFT JOIN CodedEvent
        ON (
          CodedEvent.Patient_ID = days.Patient_ID
          AND CodedEvent.CTV3Code IN ({placeholders})
          AND CAST(CodedEvent.ConsultationDate AS date) = days.date_measured
        )
        GROUP BY days.Patient_ID, days.date_measured
        """
        params = code_params + date_params + code_params
        columns = ["patient_id", "mean_value"]
        if include_measurement_date:
            columns.append("date_measured")
        return columns, sql, params

    def patients_registered_as_of(self, reference_date):
        """
        All patients registed on the given date
        """
        return self.patients_registered_with_one_practice_between(
            reference_date, reference_date
        )

    def patients_registered_with_one_practice_between(self, start_date, end_date):
        """
        All patients registered with the same practice through the given period
        """
        # Note that current registrations are recorded with an EndDate
        # of 9999-12-31
        return (
            ["patient_id", "registered"],
            f"""
            SELECT DISTINCT Patient.Patient_ID AS patient_id, 1 AS registered
            FROM Patient
            INNER JOIN RegistrationHistory
            ON RegistrationHistory.Patient_ID = Patient.Patient_ID
            WHERE StartDate <= ? AND EndDate > ?
            """,
            [start_date, end_date],
        )

    def patients_with_complete_history_between(self, start_date, end_date):
        """
        All patients for which we have a full set of records between the given
        dates
        """
        # This should be do-able by checking for a contiguous set of
        # RegistrationHistory entries covering the period. There's a further
        # complication though which is that a practice might not have been
        # using SystmOne at the point where the patient registered so we can
        # only guarantee data from the point where the patient was registred
        # *and* the practice was on SystmOne. Apparently the Organisation table
        # now has a TPP go-live date which we can use for this purpose.
        raise NotImplementedError()

    def patients_with_these_medications(self, **kwargs):
        """
        Patients who have been prescribed at least one of this list of
        medications in the defined period
        """
        # Note that we're using "ConsultationDate" for the date condition here,
        # which is the date of prescription.  The MedicationIssue table also
        # has StartDate (the date of issue) and EndDate (not exactly sure what
        # this is).
        if kwargs["returning"] == "numeric_value":
            raise ValueError(f"Unsupported `returning` value: numeric_value")
        return self._patients_with_events(
            """
            MedicationIssue
            INNER JOIN MedicationDictionary
            ON MedicationIssue.MultilexDrug_ID = MedicationDictionary.MultilexDrug_ID
            """,
            "DMD_ID",
            **kwargs,
        )

    def patients_with_these_clinical_events(self, **kwargs):
        """
        Patients who have had at least one of these clinical events in the
        defined period
        """
        return self._patients_with_events("CodedEvent", "CTV3Code", **kwargs)

    def _patients_with_events(
        self,
        from_table,
        code_column,
        codelist,
        # Set date limits
        on_or_before=None,
        on_or_after=None,
        between=None,
        # Matching rule
        find_first_match_in_period=None,
        find_last_match_in_period=None,
        # Set return type
        returning="binary_flag",
        include_date_of_match=False,
        # If we're returning a date, how granular should it be?
        include_month=False,
        include_day=False,
    ):
        placeholders, params = placeholders_and_params(codelist)
        date_condition, date_params = make_date_filter(
            "ConsultationDate", on_or_after, on_or_before, between
        )
        params.extend(date_params)

        # Result ordering
        if find_first_match_in_period:
            ordering = "ASC"
            date_aggregate = "MIN"
            date_column_name = "first_date"
        else:
            ordering = "DESC"
            date_aggregate = "MAX"
            date_column_name = "last_date"

        if returning == "binary_flag" or returning == "date":
            column_name = "has_event"
            column_definition = "1"
            use_partition_query = False
        elif returning == "number_of_matches_in_period":
            column_name = "count"
            column_definition = "COUNT(*)"
            use_partition_query = False
        elif returning == "numeric_value":
            column_name = "value"
            column_definition = "NumericValue"
            use_partition_query = True
        elif returning == "code":
            column_name = "value"
            column_definition = code_column
            use_partition_query = True
        else:
            raise ValueError(f"Unsupported `returning` value: {returning}")

        if use_partition_query:
            # Partition queries are used to pull out values for specific
            # events, the corresponding date column therefore should not be
            # "first_date" or "last_date" but just "date"
            date_column_name = "date"
            date_column_definition = truncate_date(
                "ConsultationDate", include_month, include_day
            )
            sql = f"""
            SELECT
              Patient_ID AS patient_id,
              {column_definition} AS {column_name},
              {date_column_definition} AS {date_column_name}
            FROM (
              SELECT Patient_ID, {column_definition}, ConsultationDate,
              ROW_NUMBER() OVER (
                PARTITION BY Patient_ID ORDER BY ConsultationDate {ordering}
              ) AS rownum
              FROM {from_table}
              WHERE {code_column} IN ({placeholders}) AND {date_condition}
            ) t
            WHERE rownum = 1
            """
        else:
            date_column_definition = truncate_date(
                f"{date_aggregate}(ConsultationDate)", include_month, include_day
            )
            sql = f"""
            SELECT
              Patient_ID AS patient_id,
              {column_definition} AS {column_name},
              {date_column_definition} AS {date_column_name}
            FROM {from_table}
            WHERE {code_column} IN ({placeholders}) AND {date_condition}
            GROUP BY Patient_ID
            """

        if returning == "date":
            columns = ["patient_id", date_column_name]
        else:
            columns = ["patient_id", column_name]
            if include_date_of_match:
                columns.append(date_column_name)
        return columns, sql, params

    def patients_registered_practice_as_of(self, date, returning=None):
        if returning == "stp_code":
            column = "STPCode"
        elif returning == "msoa_code":
            column = "MSOACode"
        else:
            raise ValueError(f"Unsupported `returning` value: {returning}")
        # Note that current registrations are recorded with an EndDate of
        # 9999-12-31. Note also that the below query assumes address
        # registration periods never overlap.
        return (
            ["patient_id", returning],
            f"""
            SELECT Patient_ID AS patient_id, Organisation.{column} AS {returning}
            FROM RegistrationHistory
            LEFT JOIN Organisation
            ON Organisation.Organisation_ID = RegistrationHistory.Organisation_ID
            WHERE StartDate <= ? AND EndDate > ?
            """,
            [date, date],
        )

    def patients_address_as_of(self, date, returning=None, round_to_nearest=None):
        if returning == "index_of_multiple_deprivation":
            assert round_to_nearest == 100
            column = "ImdRankRounded"
        elif returning == "rural_urban_classification":
            column = "RuralUrbanClassificationCode"
        else:
            raise ValueError(f"Unsupported `returning` value: {returning}")
        # Note that current addresses are recorded with an EndDate of
        # 9999-12-31. Note also that the below query assumes address
        # registration periods never overlap
        return (
            ["patient_id", returning],
            f"""
            SELECT Patient_ID AS patient_id, {column} AS {returning}
            FROM PatientAddress
            WHERE StartDate <= ? AND EndDate > ?
            """,
            [date, date],
        )

    def patients_with_positive_covid_test(self):
        return (
            ["patient_id", "has_covid"],
            """
            SELECT DISTINCT Patient_ID as patient_id, 1 AS has_covid
            FROM CovidStatus
            WHERE Result = 'COVID19'
            """,
            [],
        )

    def patients_have_died_of_covid(self):
        return (
            ["patient_id", "died"],
            """
            SELECT DISTINCT Patient_ID as patient_id, 1 AS died
            FROM CovidStatus
            WHERE Died = 'true'
            """,
            [],
        )

    def patients_admitted_to_itu(self):
        return (
            ["patient_id", "admitted_to_itu"],
            """
            SELECT DISTINCT Patient_ID as patient_id, 1 AS admitted_to_itu
            FROM CovidStatus
            WHERE AdmittedToITU = 'true'
            """,
            [],
        )

    def get_boolean_expression(self, covariates, expression, extra_columns=None):
        # The column references in the supplied expression need to be rewritten
        # to ensure they refer to the correct CTE. The formatting function also
        # ensures that the expression matches the very limited subset of SQL we
        # support here.
        name_map = {}
        for name, (columns, _, _) in covariates.items():
            name_map[name] = f"{name}.{columns[1]}"
        return format_expression(expression, name_map)

    def get_db_connection(self):
        if self._db_connection:
            return self._db_connection
        parsed = urlparse(os.environ["DATABASE_URL"])
        hostname = parsed.hostname
        port = parsed.port or 1433
        database = parsed.path.lstrip("/")
        username = unquote(parsed.username)
        password = unquote(parsed.password)
        connection_str = (
            f"DRIVER={{ODBC Driver 17 for SQL Server}};"
            f"SERVER={hostname},{port};"
            f"DATABASE={database};"
            f"UID={username};"
            f"PWD={password}"
        )
        self._db_connection = pyodbc.connect(connection_str)
        return self._db_connection


class patients:
    """
    This will be a module eventually but a class with a bunch of static methods
    is an easy way of making a namespace for now.

    These methods don't *do* anything apart from some basic error checking;
    they just return their name and arguments. This provides a friendlier API
    then having to build some big nested data structure by hand and means we
    can make use of autocomplete, docstrings etc to make it a bit more
    discoverable.
    """

    @staticmethod
    def age_as_of(reference_date):
        if reference_date == "today":
            reference_date = datetime.date.today()
        else:
            reference_date = datetime.date.fromisoformat(str(reference_date))
        return "age_as_of", locals()

    @staticmethod
    def registered_as_of(reference_date):
        if reference_date == "today":
            reference_date = datetime.date.today()
        else:
            reference_date = datetime.date.fromisoformat(str(reference_date))
        return "registered_as_of", locals()

    @staticmethod
    def registered_with_one_practice_between(start_date, end_date):
        start_date = datetime.date.fromisoformat(str(start_date))
        end_date = datetime.date.fromisoformat(str(end_date))
        return "registered_with_one_practice_between", locals()

    @staticmethod
    def with_complete_history_between(start_date, end_date):
        start_date = datetime.date.fromisoformat(str(start_date))
        end_date = datetime.date.fromisoformat(str(end_date))
        return "with_complete_history_between", locals()

    @staticmethod
    def most_recent_bmi(
        # Set date limits
        on_or_before=None,
        on_or_after=None,
        between=None,
        minimum_age_at_measurement=16,
        # Add an additional column indicating when measurement was taken
        include_measurement_date=False,
        # If we're returning a date, how granular should it be?
        include_month=False,
        include_day=False,
    ):
        validate_time_period_options(**locals())
        return "most_recent_bmi", locals()

    @staticmethod
    def mean_recorded_value(
        codelist,
        on_most_recent_day_of_measurement=None,
        # Set date limits
        on_or_before=None,
        on_or_after=None,
        between=None,
        # Add additional columns indicating when measurement was taken
        include_measurement_date=False,
        # If we're returning a date, how granular should it be?
        include_month=False,
        include_day=False,
    ):
        assert codelist.system == "ctv3"
        validate_time_period_options(**locals())
        return "mean_recorded_value", locals()

    @staticmethod
    def all():
        return "all", locals()

    @staticmethod
    def sex():
        return "sex", locals()

    @staticmethod
    def with_these_medications(
        codelist,
        # Set date limits
        on_or_before=None,
        on_or_after=None,
        between=None,
        # Matching rule
        find_first_match_in_period=None,
        find_last_match_in_period=None,
        # Set return type
        returning="binary_flag",
        include_date_of_match=False,
        # If we're returning a date, how granular should it be?
        include_month=False,
        include_day=False,
        # Deprecated return type options kept for now for backwards
        # compatibility
        return_binary_flag=None,
        return_number_of_matches_in_period=False,
        return_first_date_in_period=False,
        return_last_date_in_period=False,
    ):
        assert codelist.system == "snomed"
        validate_time_period_options(**locals())
        # Handle deprecated API
        if return_binary_flag:
            returning = "binary_flag"
        elif return_number_of_matches_in_period:
            returning = "number_of_matches_in_period"
        elif return_first_date_in_period:
            find_first_match_in_period = True
            returning = "date"
        elif return_last_date_in_period:
            find_last_match_in_period = True
            returning = "date"
        # Remove from namespace so we don't capture them below
        del (
            return_binary_flag,
            return_number_of_matches_in_period,
            return_first_date_in_period,
            return_last_date_in_period,
        )
        return "with_these_medications", locals()

    @staticmethod
    def with_these_clinical_events(
        codelist,
        # Set date limits
        on_or_before=None,
        on_or_after=None,
        between=None,
        # Matching rule
        find_first_match_in_period=None,
        find_last_match_in_period=None,
        # Set return type
        returning="binary_flag",
        include_date_of_match=False,
        # If we're returning a date, how granular should it be?
        include_month=False,
        include_day=False,
        # Deprecated return type options kept for now for backwards
        # compatibility
        return_binary_flag=None,
        return_number_of_matches_in_period=False,
        return_first_date_in_period=False,
        return_last_date_in_period=False,
    ):
        assert codelist.system == "ctv3"
        validate_time_period_options(**locals())
        # Handle deprecated API
        if return_binary_flag:
            returning = "binary_flag"
        elif return_number_of_matches_in_period:
            returning = "number_of_matches_in_period"
        elif return_first_date_in_period:
            find_first_match_in_period = True
            returning = "date"
        elif return_last_date_in_period:
            find_last_match_in_period = True
            returning = "date"
        # Remove from namespace so we don't capture them below
        del (
            return_binary_flag,
            return_number_of_matches_in_period,
            return_first_date_in_period,
            return_last_date_in_period,
        )
        return "with_these_clinical_events", locals()

    @staticmethod
    def satisfying(expression, **extra_columns):
        return "satisfying", locals()

    @staticmethod
    def registered_practice_as_of(date, returning=None):
        return "registered_practice_as_of", locals()

    @staticmethod
    def address_as_of(date, returning=None, round_to_nearest=None):
        return "address_as_of", locals()

    # The below are placeholder methods we don't expect to make it into the final API.
    # They use a handler which returns dummy CHESS data.

    @staticmethod
    def with_positive_covid_test():
        return "with_positive_covid_test", locals()

    @staticmethod
    def have_died_of_covid():
        return "have_died_of_covid", locals()

    @staticmethod
    def admitted_to_itu():
        return "admitted_to_itu", locals()

    @staticmethod
    def random_sample(percent=None):
        assert percent, "Must specify a percentage greater than zero"
        return "random_sample", locals()


def validate_time_period_options(
    # Set date limits
    on_or_before=None,
    on_or_after=None,
    between=None,
    **kwargs,
):
    if between:
        if not isinstance(between, (tuple, list)) or len(between) != 2:
            raise ValueError("`between` should be a pair of dates")
        if on_or_before or on_or_after:
            raise ValueError(
                "You cannot set `between` at the same time as "
                "`on_or_before` or `on_or_after`"
            )
    # TODO: enforce just one return type and only allow month/day to be included
    # if return type is a date


def placeholders_and_params(values, as_ints=False):
    """
    Returns parameter placeholders for use in an SQL `IN` condition, together
    with a list of parameters to be used.

    Ideally the function would just be this:

      placeholders = ','.join("?" * len(values))
      params = values

    However, the pyodbc driver uses "prepared statements" under the hood and
    these have a maximum limit of 2100 parameters, which we exceed when using
    large codelists. (See: https://github.com/mkleehammer/pyodbc/issues/576).
    One way of working around this would be to use temporary tables, but for
    now we just manually interpolate the values into the SQL. Rather than
    attempt any escaping we simply apply a whitelist of known safe characters.
    As the codes we use come from quite a restricted character set this
    shouldn't be a problem. And if it is we'll just blow up with an error
    rather than do anything dangerous.
    """
    if as_ints:
        raise NotImplementedError("TODO")
    values = list(map(str, values))
    for value in values:
        if not SAFE_CHARS_RE.match(value):
            raise ValueError(f"Value contains disallowed characters: {value}")
    quoted_values = [f"'{value}'" for value in values]
    placeholders = ",".join(quoted_values)
    params = []
    return placeholders, params


def make_date_filter(column, min_date, max_date, between=None, upper_bound_only=False):
    if between is not None:
        assert min_date is None and max_date is None
        min_date, max_date = between
    if upper_bound_only:
        min_date = None
    if min_date is not None and max_date is not None:
        return f"{column} BETWEEN ? AND ?", [min_date, max_date]
    elif min_date is not None:
        return f"{column} >= ?", [min_date]
    elif max_date is not None:
        return f"{column} <= ?", [max_date]
    else:
        return "1=1", []


def truncate_date(column, include_month, include_day):
    date_length = 4
    if include_month:
        date_length = 7
        if include_day:
            date_length = 10
    # Style 23 below means YYYY-MM-DD format, see:
    # https://docs.microsoft.com/en-us/sql/t-sql/functions/cast-and-convert-transact-sql?view=sql-server-ver15#date-and-time-styles
    return f"CONVERT(VARCHAR({date_length}), {column}, 23)"


# Quick and dirty hack until we have a proper library for codelists
class Codelist(list):
    system = None


def codelist_from_csv(filename, system, column="code"):
    codes = []
    with open(filename, "r") as f:
        for row in csv.DictReader(f):
            codes.append(row[column])

    codes = Codelist(codes)
    codes.system = system
    return codes


def codelist(codes, system):
    codes = Codelist(codes)
    codes.system = system
    return codes<|MERGE_RESOLUTION|>--- conflicted
+++ resolved
@@ -84,17 +84,14 @@
                 # output column. The rest are added as suffixes to the name of
                 # the output column
                 output_column = column_name if n == 0 else f"{column_name}_{col}"
-<<<<<<< HEAD
-                if col.startswith("date_") or col.endswith("_code"):
+                is_date_col = (
+                    col == "date" or col.startswith("date_") or col.endswith("_date")
+                )
+                is_code_col = col.endswith("_code")
+                if is_date_col or is_code_col:
                     default_value = "''"
                 else:
                     default_value = 0
-=======
-                is_date_col = (
-                    col == "date" or col.startswith("date_") or col.endswith("_date")
-                )
-                default_value = 0 if not is_date_col else "''"
->>>>>>> aeaa5105
                 cte_cols.append(
                     f"ISNULL({column_name}.{col}, {default_value}) AS {output_column}"
                 )
