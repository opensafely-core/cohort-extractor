import csv
import datetime
import os
import re
from urllib.parse import urlparse, unquote

import pyodbc


# Characters that are safe to interpolate into SQL (see
# `placeholders_and_params` below)
SAFE_CHARS_RE = re.compile(r"[a-zA-Z0-9_\.\-]+")


class StudyDefinition:
    _db_connection = None

    def __init__(self, population, **kwargs):
        self.population_definition = population
        self.covariate_definitions = kwargs

    def to_csv(self, filename):
        sql, params = self.to_sql()
        conn = self.get_db_connection()
        cursor = conn.cursor()
        cursor.execute(sql, params)
        with open(filename, "w") as csvfile:
            writer = csv.writer(csvfile)
            writer.writerow([x[0] for x in cursor.description])
            for row in cursor:
                writer.writerow(row)

    def to_dicts(self):
        sql, params = self.to_sql()
        conn = self.get_db_connection()
        cursor = conn.cursor()
        cursor.execute(sql, params)
        keys = [x[0] for x in cursor.description]
        # Convert all values to str as that's what will end in the CSV
        return [dict(zip(keys, map(str, row))) for row in cursor]

    def to_sql(self):
        self.covariates = {}
        population_cols, population_sql, population_params = self.get_query(
            *self.population_definition
        )
        for name, (query_type, query_args) in self.covariate_definitions.items():
            self.covariates[name] = self.get_query(query_type, query_args)
        cte_cols = ["population.patient_id"]  # XXX might more come from left side?
        ctes = [f"WITH population AS ({population_sql})"]
        cte_params = population_params
        cte_joins = []
        for column_name, (cols, sql, params) in self.covariates.items():
            ctes.append(f"{column_name} AS ({sql})")
            cte_params.extend(params)
            # The first column should always been patient_id so we can join on it
            assert cols[0] == "patient_id"
            for n, col in enumerate(cols[1:]):
                # The first result column is given the name of the desired
                # output column. The rest are added as suffixes to the name of
                # the output column
                output_column = column_name if n == 0 else f"{column_name}_{col}"
                default_value = 0 if not col.startswith("date_") else "''"
                cte_cols.append(
                    f"ISNULL({column_name}.{col}, {default_value}) AS {output_column}"
                )
            cte_joins.append(
                f"LEFT JOIN {column_name} ON {column_name}.Patient_ID = population.Patient_ID"
            )
        cte_sql = ", ".join(ctes)
        sql = f"""
        {cte_sql}
        SELECT
          {', '.join(cte_cols)}
        FROM population
        {' '.join(cte_joins)}
        """
        return sql, cte_params

    def get_query(self, query_type, query_args):
        method_name = f"patients_{query_type}"
        method = getattr(self, method_name)
        return method(**query_args)

    def patients_age_as_of(self, reference_date):
        return (
            ["patient_id", "age"],
            """
        SELECT
          Patient_ID AS patient_id,
          CASE WHEN
             dateadd(year, datediff (year, DateOfBirth, ?), DateOfBirth) > ?
          THEN
             datediff(year, DateOfBirth, ?) - 1
          ELSE
             datediff(year, DateOfBirth, ?)
          END AS age
        FROM Patient
        """,
            [reference_date] * 4,
        )

    def patients_sex(self):
        return (
            ["patient_id", "sex"],
            """
          SELECT
            Patient_ID AS patient_id,
            Sex as sex
          FROM Patient""",
            [],
        )

    def patients_all(self):
        """
        All patients
        """
        return (
            ["patient_id", "date_of_birth", "sex"],
            """
            SELECT Patient_ID AS patient_id, DateOfBirth AS date_of_birth, Sex AS sex
            FROM Patient
            """,
            [],
        )

<<<<<<< HEAD
    def patients_random_sample(self, percent):
        """
        A random sample of approximately `percent` patients
        """
        # See
        # https://docs.microsoft.com/en-us/previous-versions/software-testing/cc441928(v=msdn.10)?redirectedfrom=MSDN
        # A TABLESAMPLE clause is more efficient, but its
        # approximations don't work with small numbers, and we might
        # want to use this method for small numbers (and certainly do
        # in the tests!)
        return (
            ["patient_id", "is_included"],
            f"""
            SELECT Patient_ID, 1 AS is_included
            FROM Patient
            WHERE (ABS(CAST(
            (BINARY_CHECKSUM(*) *
            RAND()) as int)) % 100) < ?
            """,
            [percent],
        )

    def patients_bmi(self, reference_date):
        """Return BMI as of reference date, ignoring measurements over 10
        years prior

=======
    def patients_most_recent_bmi(
        self,
        # Set date limits
        on_or_before=None,
        on_or_after=None,
        between=None,
        minimum_age_at_measurement=16,
        # Add an additional column indicating when measurement was taken
        include_measurement_date=False,
        # If we're returning a date, how granular should it be?
        include_month=False,
        include_day=False,
    ):
        """
        Return patients' most recent BMI (in the defined period) either
        computed from weight and height measurements or, where they are not
        availble, from recorded BMI values. Measurements taken when a patient
        was below the minimum age are ignored. The height measurement can be
        taken before (but not after) the defined period as long as the patient
        was over the minimum age at the time.

        Optionally returns an additional column with the date of the
        measurement. If the BMI is computed from weight and height then we use
        the date of the weight measurement for this.
>>>>>>> 6cdc0c28
        """
        # From https://github.com/ebmdatalab/tpp-sql-notebook/issues/10:
        #
        # 1) BMI calculated from last recorded height and weight
        #
        # 2) If height and weight is not available, then take latest
        # recorded BMI. Both values must be recorded when the patient
        # is >=16, weight must be within the last 10 years
        date_condition, date_params = make_date_filter(
            "ConsultationDate", on_or_after, on_or_before, between
        )

        bmi_code = "22K.."
        # XXX these two sets of codes need validating. The final in
        # each list is the canonical version according to TPP
        weight_codes = [
            "X76C7",  # Concept containing "body weight" terms:
            "22A.. ",  # O/E weight
        ]
        height_codes = [
            "XM01E",  # Concept containing height/length/stature/growth terms:
            "229..",  # O/E height
        ]
        params = []

        bmi_cte = f"""
        SELECT t.Patient_ID, t.BMI, t.ConsultationDate
        FROM (
          SELECT Patient_ID, NumericValue AS BMI, ConsultationDate,
          ROW_NUMBER() OVER (PARTITION BY Patient_ID ORDER BY ConsultationDate DESC) AS rownum
          FROM CodedEvent
          WHERE CTV3Code = ? AND {date_condition}
        ) t
        WHERE t.rownum = 1
        """
        bmi_cte_params = [bmi_code] + date_params

        patients_cte = f"""
           SELECT Patient_ID, DateOfBirth
           FROM Patient
        """
        patients_cte_params = []
        weight_placeholders, weight_params = placeholders_and_params(weight_codes)
        weights_cte = f"""
          SELECT t.Patient_ID, t.weight, t.ConsultationDate
          FROM (
            SELECT Patient_ID, NumericValue AS weight, ConsultationDate,
            ROW_NUMBER() OVER (PARTITION BY Patient_ID ORDER BY ConsultationDate DESC) AS rownum
            FROM CodedEvent
            WHERE CTV3Code IN ({weight_placeholders}) AND {date_condition}
          ) t
          WHERE t.rownum = 1
        """
        weights_cte_params = weight_params + date_params

        height_placeholders, height_params = placeholders_and_params(height_codes)
        # The height date restriction is different from the others. We don't
        # mind using old values as long as the patient was old enough when they
        # were taken.
        height_date_condition, height_date_params = make_date_filter(
            "ConsultationDate",
            on_or_after,
            on_or_before,
            between,
            upper_bound_only=True,
        )
        heights_cte = f"""
          SELECT t.Patient_ID, t.height, t.ConsultationDate
          FROM (
            SELECT Patient_ID, NumericValue AS height, ConsultationDate,
            ROW_NUMBER() OVER (PARTITION BY Patient_ID ORDER BY ConsultationDate DESC) AS rownum
            FROM CodedEvent
            WHERE CTV3Code IN ({height_placeholders}) AND {height_date_condition}
          ) t
          WHERE t.rownum = 1
        """
        heights_cte_params = height_params + height_date_params

        date_length = 4
        if include_month:
            date_length = 7
            if include_day:
                date_length = 10
        min_age = int(minimum_age_at_measurement)
        sql = f"""
        SELECT
          patients.Patient_ID AS patient_id,
          ROUND(COALESCE(weight/SQUARE(NULLIF(height, 0)), bmis.BMI), 1) AS BMI,
          CONVERT(
            VARCHAR({date_length}),
            CASE
              WHEN weight IS NULL OR height IS NULL THEN bmis.ConsultationDate
              ELSE weights.ConsultationDate
            END,
            23
          ) AS date_measured
        FROM ({patients_cte}) AS patients
        LEFT JOIN ({weights_cte}) AS weights
        ON weights.Patient_ID = patients.Patient_ID AND DATEDIFF(YEAR, patients.DateOfBirth, weights.ConsultationDate) >= {min_age}
        LEFT JOIN ({heights_cte}) AS heights
        ON heights.Patient_ID = patients.Patient_ID AND DATEDIFF(YEAR, patients.DateOfBirth, heights.ConsultationDate) >= {min_age}
        LEFT JOIN ({bmi_cte}) AS bmis
        ON bmis.Patient_ID = patients.Patient_ID AND DATEDIFF(YEAR, patients.DateOfBirth, bmis.ConsultationDate) >= {min_age}
        -- XXX maybe add a "WHERE NULL..." here
        """
        params = (
            patients_cte_params
            + weights_cte_params
            + heights_cte_params
            + bmi_cte_params
        )
        columns = ["patient_id", "BMI"]
        if include_measurement_date:
            columns.append("date_measured")
        return columns, sql, params

    def patients_registered_as_of(self, reference_date):
        """
        All patients registed on the given date
        """
        return self.patients_registered_with_one_practice_between(
            reference_date, reference_date
        )

    def patients_registered_with_one_practice_between(self, start_date, end_date):
        """
        All patients registered with the same practice through the given period
        """
        # Note that current registrations are recorded with an EndDate
        # of 9999-12-31
        return (
            ["patient_id", "registered"],
            f"""
            SELECT DISTINCT Patient.Patient_ID AS patient_id, 1 AS registered
            FROM Patient
            INNER JOIN RegistrationHistory
            ON RegistrationHistory.Patient_ID = Patient.Patient_ID
            WHERE StartDate < ? AND EndDate > ?
            """,
            [start_date, end_date],
        )

    def patients_with_complete_history_between(self, start_date, end_date):
        """
        All patients for which we have a full set of records between the given
        dates
        """
        # This should be do-able by checking for a contiguous set of
        # RegistrationHistory entries covering the period. There's a further
        # complication though which is that a practice might not have been
        # using SystmOne at the point where the patient registered so we can
        # only guarantee data from the point where the patient was registred
        # *and* the practice was on SystmOne. Apparently the Organisation table
        # now has a TPP go-live date which we can use for this purpose.
        raise NotImplementedError()

    def patients_with_these_medications(self, **kwargs):
        """
        Patients who have been prescribed at least one of this list of
        medications in the defined period
        """
        return self._patients_with_associated_events(
            """
            SELECT med.Patient_ID AS patient_id, {column_definition} AS {column_name}
            FROM MedicationDictionary AS dict
            INNER JOIN MedicationIssue AS med
            ON dict.MultilexDrug_ID = med.MultilexDrug_ID
            WHERE dict.DMD_ID IN ({placeholders}) AND {date_condition}
            GROUP BY med.Patient_ID
            """,
            **kwargs,
        )

    def patients_with_these_clinical_events(self, **kwargs):
        """
        Patients who have had at least one of these clinical events in the
        defined period
        """
        return self._patients_with_associated_events(
            """
            SELECT Patient_ID AS patient_id, {column_definition} AS {column_name}
            FROM CodedEvent
            WHERE CTV3Code IN ({placeholders}) AND {date_condition}
            GROUP BY Patient_ID
            """,
            **kwargs,
        )

    def _patients_with_associated_events(
        self,
        query_template,
        codelist,
        # Set date limits
        on_or_before=None,
        on_or_after=None,
        between=None,
        # Set return type
        return_binary_flag=None,
        return_first_date_in_period=False,
        return_last_date_in_period=False,
        # If we're returning a date, how granular should it be?
        include_month=False,
        include_day=False,
    ):
        placeholders, params = placeholders_and_params(codelist)
        date_condition, date_params = make_date_filter(
            "ConsultationDate", on_or_after, on_or_before, between
        )
        params.extend(date_params)

        # Define output column name and aggregation function
        if return_first_date_in_period:
            column_name = "date_of_first_event"
            aggregate_func = "MIN"
        elif return_last_date_in_period:
            column_name = "date_of_last_event"
            aggregate_func = "MAX"
        else:
            column_name = "has_event"
            aggregate_func = None

        # Define date output format
        date_length = 4  # Year only
        if include_month:
            date_length = 7
            if include_day:
                date_length = 10

        # Column definition
        if aggregate_func is None:
            column_definition = "1"
        else:
            # Style 23 below means YYYY-MM-DD format, see:
            # https://docs.microsoft.com/en-us/sql/t-sql/functions/cast-and-convert-transact-sql?view=sql-server-ver15#date-and-time-styles
            column_definition = f"CONVERT(VARCHAR({date_length}), {aggregate_func}(ConsultationDate), 23)"

        return (
            ["patient_id", column_name],
            query_template.format(
                column_definition=column_definition,
                column_name=column_name,
                placeholders=placeholders,
                date_condition=date_condition,
            ),
            params,
        )

    def patients_with_positive_covid_test(self):
        return (
            ["patient_id", "has_covid"],
            """
            SELECT DISTINCT Patient_ID as patient_id, 1 AS has_covid
            FROM CovidStatus
            WHERE Result = 'COVID19'
            """,
            [],
        )

    def patients_have_died_of_covid(self):
        return (
            ["patient_id", "died"],
            """
            SELECT DISTINCT Patient_ID as patient_id, 1 AS died
            FROM CovidStatus
            WHERE Died = 'true'
            """,
            [],
        )

    def patients_admitted_to_itu(self):
        return (
            ["patient_id", "admitted_to_itu"],
            """
            SELECT DISTINCT Patient_ID as patient_id, 1 AS admitted_to_itu
            FROM CovidStatus
            WHERE AdmittedToITU = 'true'
            """,
            [],
        )

    def get_db_connection(self):
        if self._db_connection:
            return self._db_connection
        parsed = urlparse(os.environ["DATABASE_URL"])
        hostname = parsed.hostname
        port = parsed.port or 1433
        database = parsed.path.lstrip("/")
        username = unquote(parsed.username)
        password = unquote(parsed.password)
        connection_str = (
            f"DRIVER={{ODBC Driver 17 for SQL Server}};"
            f"SERVER={hostname},{port};"
            f"DATABASE={database};"
            f"UID={username};"
            f"PWD={password}"
        )
        self._db_connection = pyodbc.connect(connection_str)
        return self._db_connection


class patients:
    """
    This will be a module eventually but a class with a bunch of static methods
    is an easy way of making a namespace for now.

    These methods don't *do* anything apart from some basic error checking;
    they just return their name and arguments. This provides a friendlier API
    then having to build some big nested data structure by hand and means we
    can make use of autocomplete, docstrings etc to make it a bit more
    discoverable.
    """

    @staticmethod
    def age_as_of(reference_date):
        if reference_date == "today":
            reference_date = datetime.date.today()
        else:
            reference_date = datetime.date.fromisoformat(str(reference_date))
        return "age_as_of", locals()

    @staticmethod
    def registered_as_of(reference_date):
        if reference_date == "today":
            reference_date = datetime.date.today()
        else:
            reference_date = datetime.date.fromisoformat(str(reference_date))
        return "registered_as_of", locals()

    @staticmethod
    def registered_with_one_practice_between(start_date, end_date):
        start_date = datetime.date.fromisoformat(str(start_date))
        end_date = datetime.date.fromisoformat(str(end_date))
        return "registered_with_one_practice_between", locals()

    @staticmethod
    def with_complete_history_between(start_date, end_date):
        start_date = datetime.date.fromisoformat(str(start_date))
        end_date = datetime.date.fromisoformat(str(end_date))
        return "with_complete_history_between", locals()

    @staticmethod
    def most_recent_bmi(
        # Set date limits
        on_or_before=None,
        on_or_after=None,
        between=None,
        minimum_age_at_measurement=16,
        # Add an additional column indicating when measurement was taken
        include_measurement_date=False,
        # If we're returning a date, how granular should it be?
        include_month=False,
        include_day=False,
    ):
        validate_time_period_options(**locals())

        return "most_recent_bmi", locals()

    @staticmethod
    def all():
        return "all", locals()

    @staticmethod
    def random_sample(percent):
        return "random_sample", locals()

    @staticmethod
    def sex():
        return "sex", locals()

    @staticmethod
    def with_these_medications(
        codelist,
        # Set date limits
        on_or_before=None,
        on_or_after=None,
        between=None,
        # Set return type
        return_binary_flag=None,
        return_first_date_in_period=False,
        return_last_date_in_period=False,
        # If we're returning a date, how granular should it be?
        include_month=False,
        include_day=False,
    ):
        assert codelist.system == "snomed"
        validate_time_period_options(**locals())
        return "with_these_medications", locals()

    @staticmethod
    def with_these_clinical_events(
        codelist,
        # Set date limits
        on_or_before=None,
        on_or_after=None,
        between=None,
        # Set return type
        return_binary_flag=None,
        return_first_date_in_period=False,
        return_last_date_in_period=False,
        # If we're returning a date, how granular should it be?
        include_month=False,
        include_day=False,
    ):
        assert codelist.system == "ctv3"
        validate_time_period_options(**locals())
        return "with_these_clinical_events", locals()

    # The below are placeholder methods we don't expect to make it into the final API.
    # They use a handler which returns dummy CHESS data.

    @staticmethod
    def with_positive_covid_test():
        return "with_positive_covid_test", locals()

    @staticmethod
    def have_died_of_covid():
        return "have_died_of_covid", locals()

    @staticmethod
    def admitted_to_itu():
        return "admitted_to_itu", locals()


def validate_time_period_options(
    # Set date limits
    on_or_before=None,
    on_or_after=None,
    between=None,
    **kwargs,
):
    if between:
        if not isinstance(between, (tuple, list)) or len(between) != 2:
            raise ValueError("`between` should be a pair of dates")
        if on_or_before or on_or_after:
            raise ValueError(
                "You cannot set `between` at the same time as "
                "`on_or_before` or `on_or_after`"
            )
    # TODO: enforce just one return type and only allow month/day to be included
    # if return type is a date


def placeholders_and_params(values, as_ints=False):
    """
    Returns parameter placeholders for use in an SQL `IN` condition, together
    with a list of parameters to be used.

    Ideally the function would just be this:

      placeholders = ','.join("?" * len(values))
      params = values

    However, the pyodbc driver uses "prepared statements" under the hood and
    these have a maximum limit of 2100 parameters, which we exceed when using
    large codelists. (See: https://github.com/mkleehammer/pyodbc/issues/576).
    One way of working around this would be to use temporary tables, but for
    now we just manually interpolate the values into the SQL. Rather than
    attempt any escaping we simply apply a whitelist of known safe characters.
    As the codes we use come from quite a restricted character set this
    shouldn't be a problem. And if it is we'll just blow up with an error
    rather than do anything dangerous.
    """
    if as_ints:
        raise NotImplementedError("TODO")
    values = list(map(str, values))
    for value in values:
        if not SAFE_CHARS_RE.match(value):
            raise ValueError(f"Value contains disallowed characters: {value}")
    quoted_values = [f"'{value}'" for value in values]
    placeholders = ",".join(quoted_values)
    params = []
    return placeholders, params


def make_date_filter(column, min_date, max_date, between=None, upper_bound_only=False):
    if between is not None:
        assert min_date is None and max_date is None
        min_date, max_date = between
    if upper_bound_only:
        min_date = None
    if min_date is not None and max_date is not None:
        return f"{column} BETWEEN ? AND ?", [min_date, max_date]
    elif min_date is not None:
        return f"{column} >= ?", [min_date]
    elif max_date is not None:
        return f"{column} <= ?", [max_date]
    else:
        return "1=1", []


# Quick and dirty hack until we have a proper library for codelists
class Codelist(list):
    system = None


def codelist_from_csv(filename, system):
    codes = []
    with open(filename, "r") as f:
        for row in csv.DictReader(f):
            codes.append(row["code"])
    codes = Codelist(codes)
    codes.system = system
    return codes


def codelist(codes, system):
    codes = Codelist(codes)
    codes.system = system
    return codes<|MERGE_RESOLUTION|>--- conflicted
+++ resolved
@@ -124,7 +124,6 @@
             [],
         )
 
-<<<<<<< HEAD
     def patients_random_sample(self, percent):
         """
         A random sample of approximately `percent` patients
@@ -147,11 +146,6 @@
             [percent],
         )
 
-    def patients_bmi(self, reference_date):
-        """Return BMI as of reference date, ignoring measurements over 10
-        years prior
-
-=======
     def patients_most_recent_bmi(
         self,
         # Set date limits
@@ -176,7 +170,6 @@
         Optionally returns an additional column with the date of the
         measurement. If the BMI is computed from weight and height then we use
         the date of the weight measurement for this.
->>>>>>> 6cdc0c28
         """
         # From https://github.com/ebmdatalab/tpp-sql-notebook/issues/10:
         #
@@ -539,10 +532,6 @@
         return "all", locals()
 
     @staticmethod
-    def random_sample(percent):
-        return "random_sample", locals()
-
-    @staticmethod
     def sex():
         return "sex", locals()
 
