import copy
import csv
import datetime
import os
import re
import subprocess
import tempfile
from urllib.parse import urlparse, unquote

import pyodbc

import pandas as pd

from .expressions import format_expression


# Characters that are safe to interpolate into SQL (see
# `placeholders_and_params` below)
SAFE_CHARS_RE = re.compile(r"[a-zA-Z0-9_\.\-]+")


class StudyDefinition:
    _db_connection = None
    _current_column_name = None

    def __init__(self, population, **covariates):
        covariates["population"] = population
        assert "patient_id" not in covariates, "patient_id is a reserved column name"
        self.codelist_tables = []
<<<<<<< HEAD
        self.queries = self.build_queries(population, covariates)
        self.pandas_csv_args = self.get_pandas_csv_args(covariates)
=======
        self.queries = self.build_queries(covariates)
>>>>>>> 0a779efc

    def _to_csv_with_sqlcmd(self, filename):
        unique_check = UniqueCheck()
        sql = "SET NOCOUNT ON; "  # don't output count after table output
        sql += self.to_sql()
        sqlfile = tempfile.mktemp(suffix=".sql")
        with open(sqlfile, "w") as f:
            f.write(sql)
        temp_csv = tempfile.mktemp(suffix=".csv")
        db_dict = self.get_db_dict()
        cmd = [
            "sqlcmd",
            "-S",
            db_dict["hostname"] + "," + str(db_dict["port"]),
            "-d",
            db_dict["database"],
            "-U",
            db_dict["username"],
            "-P",
            db_dict["password"],
            "-i",
            sqlfile,
            "-W",  # strip whitespace
            "-s",
            ",",  # comma delimited
            "-r",
            "1",  # error messages to stderr
            # "-w",
            # "99",
            "-o",
            temp_csv,
        ]
        try:
            subprocess.run(cmd, capture_output=True, encoding="utf8", check=True)
        except subprocess.CalledProcessError as e:
            print(e.output)
            raise

        with open(filename, "w", newline="\r\n") as final_file:
            # We use windows line endings because that's what
            # the CSV module's default dialect does
            for line_num, line in enumerate(open(temp_csv, "r")):
                if line_num == 0 and line.startswith("Warning"):
                    continue
                if line_num <= 2 and line.startswith("-"):
                    continue
                final_file.write(line)
                patient_id = line.split(",")[0]
                unique_check.add(patient_id)
        unique_check.assert_unique_ids()

    def to_csv(self, filename, with_sqlcmd=False):
        if with_sqlcmd:
            self._to_csv_with_sqlcmd(filename)
        else:
            result = self.execute_query()
            unique_check = UniqueCheck()
            with open(filename, "w", newline="") as csvfile:
                writer = csv.writer(csvfile)
                writer.writerow([x[0] for x in result.description])
                for row in result:
                    unique_check.add(row[0])
                    writer.writerow(row)
            unique_check.assert_unique_ids()

    def csv_to_df(self, csv_name):
        return pd.read_csv(csv_name, **self.pandas_csv_args)

    def get_pandas_csv_args(self, covariate_definitions):
        def tobool(val):
            if val == "":
                return False
            if val == "0":
                return False
            return True

        def add_month_and_day_to_date(val):
            if val:
                return val + "-01-01"
            return val

        def add_day_to_date(val):
            if val:
                return val + "-01"
            return val

        dtypes = {}
        parse_dates = []
        converters = {}
        implicit_dates = []
        definitions = list(covariate_definitions.items())

        for name, (funcname, kwargs) in copy.deepcopy(definitions):
            if kwargs.get("include_date_of_match"):
                kwargs["returning"] = "date"
                implicit_dates.append((name + "_date", (funcname, kwargs)))
            elif kwargs.get("include_measurement_date"):
                kwargs["returning"] = "date"
                implicit_dates.append((name + "_date_measured", (funcname, kwargs)))

        for name, (funcname, kwargs) in implicit_dates + definitions:
            returning = kwargs.get("returning", None)

            if returning and (
                returning == "date"
                or returning.startswith("date_")
                or returning.endswith("_date")
                or "_date_" in returning
            ):
                parse_dates.append(name)
                # if granularity doesn't include a day, add one
                if not kwargs.get("include_day") and not kwargs.get("include_month"):
                    converters[name] = add_month_and_day_to_date
                elif kwargs.get("include_month"):
                    converters[name] = add_day_to_date

            elif returning == "numeric_value":
                dtypes[name] = "float"
            elif returning == "number_of_matches_in_period":
                dtypes[name] = "int"
            elif returning == "binary_flag":
                converters[name] = tobool
            elif returning == "category" or "category_definitions" in kwargs:
                dtypes[name] = "category"
            elif "include_measurement_date" in kwargs:
                # currently a special case for BMI
                dtypes[name] = "float"
                if name + "_date_measured" not in parse_dates:
                    if kwargs["include_measurement_date"]:
                        parse_dates.append(name + "_date_measured")
            elif returning:
                dtypes[name] = "category"
            elif funcname == "age_as_of":
                dtypes[name] = "int"
            elif funcname == "sex":
                dtypes[name] = "category"
            elif funcname == "have_died_of_covid":
                dtypes[name] = "category"
            else:
                raise ValueError(
                    f"Unable to impute Pandas type for {name} ({funcname})"
                )
        return {"dtype": dtypes, "converters": converters, "parse_dates": parse_dates}

    def to_dicts(self):
        result = self.execute_query()
        keys = [x[0] for x in result.description]
        # Convert all values to str as that's what will end in the CSV
        output = [dict(zip(keys, map(str, row))) for row in result]
        unique_check = UniqueCheck()
        for item in output:
            unique_check.add(item["patient_id"])
        unique_check.assert_unique_ids()
        return output

    def to_sql(self):
        """
        Generate a single SQL string.

        Useful for debugging, optimising, etc.
        """
        prepared_sql = ["-- Create codelist tables"]
        for create_sql, insert_sql, values in self.codelist_tables:
            prepared_sql.append(create_sql)
            prepared_sql.append("GO")
            for row in values:
                prepared_sql.append(
                    insert_sql.replace("?", "{}").format(*map(quote, row)) + ";"
                )
            prepared_sql.append("GO\n\n")
        for name, query in self.queries:
            prepared_sql.append(f"-- Query for {name}")
            prepared_sql.append(query)
            prepared_sql.append("\n\n")
        return "\n".join(prepared_sql)

    def build_queries(self, covariate_definitions):
        covariate_definitions, hidden_columns = self.flatten_nested_covariates(
            covariate_definitions
        )
        # Ensure that patient_id is the first output column by reserving its
        # place here even though we won't define it until later
        output_columns = {"patient_id": None}
        table_queries = {}
        for name, (query_type, query_args) in covariate_definitions.items():
            # `categorised_as` columns don't generate their own table query,
            # they're just a CASE expression over columns generated by other
            # queries
            if query_type == "categorised_as":
                output_columns[name] = self.get_case_expression(
                    output_columns, **query_args
                )
                continue
            cols, sql = self.get_query(name, query_type, query_args)
            table_queries[name] = f"SELECT * INTO #{name} FROM ({sql}) t"
            # The first column should always be patient_id so we can join on it
            assert len(cols) > 1
            assert cols[0] == "patient_id"
            for n, col in enumerate(cols[1:]):
                # The first result column is given the name of the desired
                # output column. The rest are added as suffixes to the name of
                # the output column
                output_col = name if n == 0 else f"{name}_{col}"
                default_value = quote(self.default_for_column(col))
                output_columns[output_col] = f"ISNULL(#{name}.{col}, {default_value})"
        # If the population query defines its own temporary table then we use
        # that as the primary table to query against and left join everything
        # else against that. Otherwise, we use the `Patient` table.
        if "population" in table_queries:
            primary_table = "#population"
            output_columns["patient_id"] = "#population.patient_id"
        else:
            primary_table = "Patient"
            output_columns["patient_id"] = "Patient.Patient_ID"
        output_columns_str = ",\n          ".join(
            f"{expr} AS {name}"
            for (name, expr) in output_columns.items()
            if name not in hidden_columns and name != "population"
        )
        joins = [
            f"LEFT JOIN #{name} ON #{name}.patient_id = {output_columns['patient_id']}"
            for name in table_queries
            if name != "population"
        ]
        joins_str = "\n          ".join(joins)
        joined_output_query = f"""
        SELECT
          {output_columns_str}
        FROM
          {primary_table}
          {joins_str}
        WHERE {output_columns["population"]} = 1
        """
        return list(table_queries.items()) + [("final_output", joined_output_query)]

    def flatten_nested_covariates(self, covariate_definitions):
        """
        Some covariates (e.g `categorised_as`) can define their own internal
        covariates which are used for calculating the column value but don't
        appear in the final output. Here we pull all these internal covariates
        out (which may be recursively nested) and assemble a flat list of
        covariates along with a set of ones which should be hidden from the
        final output.

        We also check for any name clashes among covariates. (In future we
        could rewrite the names of internal covariates to avoid this but for
        now we just throw an error.)
        """
        flattened = {}
        hidden = set()
        items = list(covariate_definitions.items())
        while items:
            name, (query_type, query_args) = items.pop(0)
            if query_type == "categorised_as" and "extra_columns" in query_args:
                # Pull out the extra columns
                extra_columns = query_args.pop("extra_columns")
                # Stick the query back on the stack
                items.insert(0, (name, (query_type, query_args)))
                # Mark the extra columns as hidden
                hidden.update(extra_columns.keys())
                # Add them to the start of the list of items to be processed
                items[:0] = extra_columns.items()
            else:
                if name in flattened:
                    raise ValueError(f"Duplicate columns named '{name}'")
                flattened[name] = (query_type, query_args)
        return flattened, hidden

    def default_for_column(self, column_name):
        is_str_col = (
            column_name == "date"
            or column_name.startswith("date_")
            or column_name.endswith("_date")
            or column_name.endswith("_code")
            or column_name == "category"
            or column_name.endswith("_name")
        )
        return "" if is_str_col else 0

    def execute_query(self):
        cursor = self.get_db_connection().cursor()
        self.log("Uploading codelists into temporary tables")
        for create_sql, insert_sql, values in self.codelist_tables:
            cursor.execute(create_sql)
            cursor.executemany(insert_sql, values)
        queries = list(self.queries)
        final_query = queries.pop()[1]
        for name, sql in queries:
            self.log(f"Running query: {name}")
            cursor.execute(sql)
        output_table = self.get_output_table_name(os.environ.get("TEMP_DATABASE_NAME"))
        if output_table:
            self.log(f"Running final query and writing output to '{output_table}'")
            sql = f"SELECT * INTO {output_table} FROM ({final_query}) t"
            cursor.execute(sql)
            self.log(f"Downloading data from '{output_table}'")
            cursor.execute(f"SELECT * FROM {output_table}")
        else:
            self.log(
                f"No TEMP_DATABASE_NAME defined in environment, downloading results "
                "directly without writing to output table"
            )
            cursor.execute(final_query)
        return cursor

    def get_output_table_name(self, temporary_database):
        if not temporary_database:
            return
        timestamp = datetime.datetime.now(datetime.timezone.utc).strftime(
            "%Y%m%d_%H%M%S"
        )
        return f"{temporary_database}..Output_{timestamp}"

    def log(self, message):
        timestamp = datetime.datetime.now(datetime.timezone.utc).strftime(
            "%Y-%m-%d %H:%M:%S UTC"
        )
        print(f"[{timestamp}] {message}")

    def get_query(self, column_name, query_type, query_args):
        method_name = f"patients_{query_type}"
        method = getattr(self, method_name)
        # Keep track of the current column name for debugging purposes
        self._current_column_name = column_name
        return_value = method(**query_args)
        self._current_column_name = None
        return return_value

    def create_codelist_table(self, codelist, case_sensitive=True):
        table_number = len(self.codelist_tables) + 1
        # We include the current column name for ease of debugging
        column_name = self._current_column_name or "unknown"
        # The hash prefix indicates a temporary table
        table_name = f"#codelist_{table_number}_{column_name}"
        if codelist.has_categories:
            values = list(codelist)
        else:
            values = [(code, "") for code in codelist]
        collation = "Latin1_General_BIN" if case_sensitive else "Latin1_General_CI_AS"
        max_code_len = max(len(code) for (code, category) in values)
        self.codelist_tables.append(
            (
                f"""
                CREATE TABLE {table_name} (
                  -- Because some code systems are case-sensitive we need to
                  -- use a case-sensitive collation here
                  code VARCHAR({max_code_len}) COLLATE {collation},
                  category VARCHAR(MAX)
                )
                """,
                f"INSERT INTO {table_name} (code, category) VALUES(?, ?)",
                values,
            )
        )
        return table_name

    def patients_age_as_of(self, reference_date):
        quoted_date = quote(reference_date)
        return (
            ["patient_id", "age"],
            f"""
            SELECT
              Patient_ID AS patient_id,
              CASE WHEN
                 dateadd(year, datediff (year, DateOfBirth, {quoted_date}), DateOfBirth) > {quoted_date}
              THEN
                 datediff(year, DateOfBirth, {quoted_date}) - 1
              ELSE
                 datediff(year, DateOfBirth, {quoted_date})
              END AS age
            FROM Patient
            """,
        )

    def patients_sex(self):
        return (
            ["patient_id", "sex"],
            """
          SELECT
            Patient_ID AS patient_id,
            Sex as sex
          FROM Patient""",
        )

    def patients_all(self):
        """
        All patients
        """
        return (
            ["patient_id", "is_included"],
            """
            SELECT Patient_ID AS patient_id, 1 AS is_included
            FROM Patient
            """,
        )

    def patients_random_sample(self, percent):
        """
        A random sample of approximately `percent` patients
        """
        # See
        # https://docs.microsoft.com/en-us/previous-versions/software-testing/cc441928(v=msdn.10)?redirectedfrom=MSDN
        # A TABLESAMPLE clause is more efficient, but its
        # approximations don't work with small numbers, and we might
        # want to use this method for small numbers (and certainly do
        # in the tests!)
        return (
            ["patient_id", "is_included"],
            f"""
            SELECT Patient_ID, 1 AS is_included
            FROM Patient
            WHERE (ABS(CAST(
            (BINARY_CHECKSUM(*) *
            RAND()) as int)) % 100) < {quote(percent)}
            """,
        )

    def patients_most_recent_bmi(
        self,
        # Set date limits
        on_or_before=None,
        on_or_after=None,
        between=None,
        minimum_age_at_measurement=16,
        # Add an additional column indicating when measurement was taken
        include_measurement_date=False,
        # If we're returning a date, how granular should it be?
        include_month=False,
        include_day=False,
    ):
        """
        Return patients' most recent BMI (in the defined period) either
        computed from weight and height measurements or, where they are not
        availble, from recorded BMI values. Measurements taken when a patient
        was below the minimum age are ignored. The height measurement can be
        taken before (but not after) the defined period as long as the patient
        was over the minimum age at the time.

        Optionally returns an additional column with the date of the
        measurement. If the BMI is computed from weight and height then we use
        the date of the weight measurement for this.
        """
        # From https://github.com/ebmdatalab/tpp-sql-notebook/issues/10:
        #
        # 1) BMI calculated from last recorded height and weight
        #
        # 2) If height and weight is not available, then take latest
        # recorded BMI. Both values must be recorded when the patient
        # is >=16, weight must be within the last 10 years
        date_condition = make_date_filter(
            "ConsultationDate", on_or_after, on_or_before, between
        )

        bmi_code = "22K.."
        # XXX these two sets of codes need validating. The final in
        # each list is the canonical version according to TPP
        weight_codes = [
            "X76C7",  # Concept containing "body weight" terms:
            "22A.. ",  # O/E weight
        ]
        height_codes = [
            "XM01E",  # Concept containing height/length/stature/growth terms:
            "229..",  # O/E height
        ]

        bmi_cte = f"""
        SELECT t.Patient_ID, t.BMI, t.ConsultationDate
        FROM (
          SELECT Patient_ID, NumericValue AS BMI, ConsultationDate,
          ROW_NUMBER() OVER (PARTITION BY Patient_ID ORDER BY ConsultationDate DESC) AS rownum
          FROM CodedEvent
          WHERE CTV3Code = {quote(bmi_code)} AND {date_condition}
        ) t
        WHERE t.rownum = 1
        """

        patients_cte = f"""
           SELECT Patient_ID, DateOfBirth
           FROM Patient
        """
        weight_codes_sql = codelist_to_sql(weight_codes)
        weights_cte = f"""
          SELECT t.Patient_ID, t.weight, t.ConsultationDate
          FROM (
            SELECT Patient_ID, NumericValue AS weight, ConsultationDate,
            ROW_NUMBER() OVER (PARTITION BY Patient_ID ORDER BY ConsultationDate DESC) AS rownum
            FROM CodedEvent
            WHERE CTV3Code IN ({weight_codes_sql}) AND {date_condition}
          ) t
          WHERE t.rownum = 1
        """

        height_codes_sql = codelist_to_sql(height_codes)
        # The height date restriction is different from the others. We don't
        # mind using old values as long as the patient was old enough when they
        # were taken.
        height_date_condition = make_date_filter(
            "ConsultationDate",
            on_or_after,
            on_or_before,
            between,
            upper_bound_only=True,
        )
        heights_cte = f"""
          SELECT t.Patient_ID, t.height, t.ConsultationDate
          FROM (
            SELECT Patient_ID, NumericValue AS height, ConsultationDate,
            ROW_NUMBER() OVER (PARTITION BY Patient_ID ORDER BY ConsultationDate DESC) AS rownum
            FROM CodedEvent
            WHERE CTV3Code IN ({height_codes_sql}) AND {height_date_condition}
          ) t
          WHERE t.rownum = 1
        """

        date_column_defintion = truncate_date(
            """
            CASE
              WHEN weight IS NULL OR height IS NULL THEN bmis.ConsultationDate
              ELSE weights.ConsultationDate
            END
            """,
            include_month,
            include_day,
        )
        min_age = int(minimum_age_at_measurement)

        sql = f"""
        SELECT
          patients.Patient_ID AS patient_id,
          ROUND(COALESCE(weight/SQUARE(NULLIF(height, 0)), bmis.BMI), 1) AS BMI,
          {date_column_defintion} AS date_measured
        FROM ({patients_cte}) AS patients
        LEFT JOIN ({weights_cte}) AS weights
        ON weights.Patient_ID = patients.Patient_ID AND DATEDIFF(YEAR, patients.DateOfBirth, weights.ConsultationDate) >= {min_age}
        LEFT JOIN ({heights_cte}) AS heights
        ON heights.Patient_ID = patients.Patient_ID AND DATEDIFF(YEAR, patients.DateOfBirth, heights.ConsultationDate) >= {min_age}
        LEFT JOIN ({bmi_cte}) AS bmis
        ON bmis.Patient_ID = patients.Patient_ID AND DATEDIFF(YEAR, patients.DateOfBirth, bmis.ConsultationDate) >= {min_age}
        -- XXX maybe add a "WHERE NULL..." here
        """
        columns = ["patient_id", "BMI"]
        if include_measurement_date:
            columns.append("date_measured")
        return columns, sql

    def patients_mean_recorded_value(
        self,
        codelist,
        # What period is the mean over? (Only one supported option for now)
        on_most_recent_day_of_measurement=None,
        # Set date limits
        on_or_before=None,
        on_or_after=None,
        between=None,
        # Add additional columns indicating when measurement was taken
        include_measurement_date=False,
        # If we're returning a date, how granular should it be?
        include_month=False,
        include_day=False,
    ):
        # We only support this option for now
        assert on_most_recent_day_of_measurement
        date_condition = make_date_filter(
            "ConsultationDate", on_or_after, on_or_before, between
        )
        codelist_sql = codelist_to_sql(codelist)
        date_definition = truncate_date(
            "days.date_measured", include_month, include_day
        )
        # The subquery finds, for each patient, the most recent day on which
        # they've had a measurement. The outer query selects, for each patient,
        # the mean value on that day.
        # Note, there's a CAST in the JOIN condition but apparently SQL Server can still
        # use an index for this. See: https://stackoverflow.com/a/25564539
        sql = f"""
        SELECT
          days.Patient_ID AS patient_id,
          AVG(CodedEvent.NumericValue) AS mean_value,
          {date_definition} AS date_measured
        FROM (
            SELECT Patient_ID, CAST(MAX(ConsultationDate) AS date) AS date_measured
            FROM CodedEvent
            WHERE CTV3Code IN ({codelist_sql}) AND {date_condition}
            GROUP BY Patient_ID
        ) AS days
        LEFT JOIN CodedEvent
        ON (
          CodedEvent.Patient_ID = days.Patient_ID
          AND CodedEvent.CTV3Code IN ({codelist_sql})
          AND CAST(CodedEvent.ConsultationDate AS date) = days.date_measured
        )
        GROUP BY days.Patient_ID, days.date_measured
        """
        columns = ["patient_id", "mean_value"]
        if include_measurement_date:
            columns.append("date_measured")
        return columns, sql

    def patients_registered_as_of(self, reference_date):
        """
        All patients registed on the given date
        """
        return self.patients_registered_with_one_practice_between(
            reference_date, reference_date
        )

    def patients_registered_with_one_practice_between(self, start_date, end_date):
        """
        All patients registered with the same practice through the given period
        """
        # Note that current registrations are recorded with an EndDate
        # of 9999-12-31
        return (
            ["patient_id", "registered"],
            f"""
            SELECT DISTINCT Patient.Patient_ID AS patient_id, 1 AS registered
            FROM Patient
            INNER JOIN RegistrationHistory
            ON RegistrationHistory.Patient_ID = Patient.Patient_ID
            WHERE StartDate <= {quote(start_date)} AND EndDate > {quote(end_date)}
            """,
        )

    def patients_with_complete_history_between(self, start_date, end_date):
        """
        All patients for which we have a full set of records between the given
        dates
        """
        # This should be do-able by checking for a contiguous set of
        # RegistrationHistory entries covering the period. There's a further
        # complication though which is that a practice might not have been
        # using SystmOne at the point where the patient registered so we can
        # only guarantee data from the point where the patient was registred
        # *and* the practice was on SystmOne. Apparently the Organisation table
        # now has a TPP go-live date which we can use for this purpose.
        raise NotImplementedError()

    def patients_with_these_medications(self, **kwargs):
        """
        Patients who have been prescribed at least one of this list of
        medications in the defined period
        """
        # Note that we're using "ConsultationDate" for the date condition here,
        # which is the date of prescription.  The MedicationIssue table also
        # has StartDate (the date of issue) and EndDate (not exactly sure what
        # this is).
        if kwargs["returning"] == "numeric_value":
            raise ValueError(f"Unsupported `returning` value: numeric_value")
        return self._patients_with_events(
            """
            MedicationIssue
            INNER JOIN MedicationDictionary
            ON MedicationIssue.MultilexDrug_ID = MedicationDictionary.MultilexDrug_ID
            """,
            "DMD_ID",
            codes_are_case_sensitive=False,
            **kwargs,
        )

    def patients_with_these_clinical_events(self, **kwargs):
        """
        Patients who have had at least one of these clinical events in the
        defined period
        """
        return self._patients_with_events(
            "CodedEvent", "CTV3Code", codes_are_case_sensitive=True, **kwargs
        )

    def _patients_with_events(
        self,
        from_table,
        code_column,
        codes_are_case_sensitive,
        codelist,
        # Set date limits
        on_or_before=None,
        on_or_after=None,
        between=None,
        # Matching rule
        find_first_match_in_period=None,
        find_last_match_in_period=None,
        # Set return type
        returning="binary_flag",
        include_date_of_match=False,
        # If we're returning a date, how granular should it be?
        include_month=False,
        include_day=False,
    ):
        codelist_table = self.create_codelist_table(codelist, codes_are_case_sensitive)
        date_condition = make_date_filter(
            "ConsultationDate", on_or_after, on_or_before, between
        )

        # Result ordering
        if find_first_match_in_period:
            ordering = "ASC"
            date_aggregate = "MIN"
            date_column_name = "first_date"
        else:
            ordering = "DESC"
            date_aggregate = "MAX"
            date_column_name = "last_date"

        if returning == "binary_flag" or returning == "date":
            column_name = "has_event"
            column_definition = "1"
            use_partition_query = False
        elif returning == "number_of_matches_in_period":
            column_name = "count"
            column_definition = "COUNT(*)"
            use_partition_query = False
        elif returning == "numeric_value":
            column_name = "value"
            column_definition = "NumericValue"
            use_partition_query = True
        elif returning == "code":
            column_name = "value"
            column_definition = code_column
            use_partition_query = True
        elif returning == "category":
            if not codelist.has_categories:
                raise ValueError(
                    "Cannot return categories because the supplied codelist does "
                    "not have any categories defined"
                )
            column_name = "category"
            column_definition = "category"
            use_partition_query = True
        else:
            raise ValueError(f"Unsupported `returning` value: {returning}")

        if use_partition_query:
            # Partition queries are used to pull out values for specific
            # events, the corresponding date column therefore should not be
            # "first_date" or "last_date" but just "date"
            date_column_name = "date"
            date_column_definition = truncate_date(
                "ConsultationDate", include_month, include_day
            )
            sql = f"""
            SELECT
              Patient_ID AS patient_id,
              {column_definition} AS {column_name},
              {date_column_definition} AS {date_column_name}
            FROM (
              SELECT Patient_ID, {column_definition}, ConsultationDate,
              ROW_NUMBER() OVER (
                PARTITION BY Patient_ID ORDER BY ConsultationDate {ordering}
              ) AS rownum
              FROM {from_table}
              INNER JOIN {codelist_table}
              ON {code_column} = {codelist_table}.code
              WHERE {date_condition}
            ) t
            WHERE rownum = 1
            """
        else:
            date_column_definition = truncate_date(
                f"{date_aggregate}(ConsultationDate)", include_month, include_day
            )
            sql = f"""
            SELECT
              Patient_ID AS patient_id,
              {column_definition} AS {column_name},
              {date_column_definition} AS {date_column_name}
            FROM {from_table}
            INNER JOIN {codelist_table}
            ON {code_column} = {codelist_table}.code
            WHERE {date_condition}
            GROUP BY Patient_ID
            """

        if returning == "date":
            columns = ["patient_id", date_column_name]
        else:
            columns = ["patient_id", column_name]
            if include_date_of_match:
                columns.append(date_column_name)
        return columns, sql

    def patients_registered_practice_as_of(self, date, returning=None):
        if returning == "stp_code":
            column = "STPCode"
        elif returning == "msoa_code":
            column = "MSOACode"
        elif returning == "nhse_region_name":
            column = "Region"
        elif returning == "pseudo_id":
            column = "Organisation_ID"
        else:
            raise ValueError(f"Unsupported `returning` value: {returning}")
        # Note that current registrations are recorded with an EndDate of
        # 9999-12-31. Where registration periods overlap we use the one with
        # the most recent start date. If there are several with the same start
        # date we use the longest one (i.e. with the latest end date).
        return (
            ["patient_id", returning],
            f"""
            SELECT
              Patient_ID AS patient_id,
              Organisation.{column} AS {returning}
            FROM (
              SELECT Patient_ID, Organisation_ID,
              ROW_NUMBER() OVER (
                PARTITION BY Patient_ID ORDER BY StartDate DESC, EndDate DESC
              ) AS rownum
              FROM RegistrationHistory
              WHERE StartDate <= {quote(date)} AND EndDate > {quote(date)}
            ) t
            LEFT JOIN Organisation
            ON Organisation.Organisation_ID = t.Organisation_ID
            WHERE t.rownum = 1
            """,
        )

    def patients_address_as_of(self, date, returning=None, round_to_nearest=None):
        # N.B. A value of -1 indicates no postcode recorded on the
        # record, an invalid postcode, or no fixed abode.
        #
        # Related, there is a column in the address table to indicate
        # NP for no postcode or NFA for no fixed abode
        if returning == "index_of_multiple_deprivation":
            assert round_to_nearest == 100
            column = "ImdRankRounded"
        elif returning == "rural_urban_classification":
            column = "RuralUrbanClassificationCode"
        else:
            raise ValueError(f"Unsupported `returning` value: {returning}")
        # Note that current addresses are recorded with an EndDate of
        # 9999-12-31. Where address periods overlap we use the one with the
        # most recent start date. If there are several with the same start date
        # we use the longest one (i.e. with the latest end date).
        return (
            ["patient_id", returning],
            f"""
            SELECT
              Patient_ID AS patient_id,
              {column} AS {returning}
            FROM (
              SELECT Patient_ID, {column},
              ROW_NUMBER() OVER (
                PARTITION BY Patient_ID ORDER BY StartDate DESC, EndDate DESC
              ) AS rownum
              FROM PatientAddress
              WHERE StartDate <= {quote(date)} AND EndDate > {quote(date)}
            ) t
            WHERE rownum = 1
            """,
        )

    # https://github.com/ebmdatalab/tpp-sql-notebook/issues/72
    def patients_admitted_to_icu(
        self,
        on_or_after=None,
        on_or_before=None,
        between=None,
        find_first_match_in_period=None,
        find_last_match_in_period=None,
        returning="binary_flag",
        include_month=True,
        include_day=False,
    ):
        assert returning in [
            "binary_flag",
            "date_admitted",
        ], "`returning` must be one of `binary_flag` or `date_admitted`"
        if find_first_match_in_period:
            date_aggregate = "MIN"
            date_column_name = "first_admitted_date"
        else:
            date_aggregate = "MAX"
            date_column_name = "last_admitted_date"
        date_expression = f"""
        {date_aggregate}(
        CASE
        WHEN
          COALESCE(IcuAdmissionDateTime, '9999-01-01') < COALESCE(OriginalIcuAdmissionDate, '9999-01-01')
        THEN
          IcuAdmissionDateTime
        ELSE
          OriginalIcuAdmissionDate
        END)"""
        date_condition = make_date_filter(
            date_expression, on_or_after, on_or_before, between
        )
        columns = ["patient_id"]
        if returning == "date_admitted":
            column_definition = truncate_date(
                date_expression, include_month, include_day
            )
            columns.append(date_column_name)
        elif returning == "binary_flag":
            column_definition = 1
            columns.append(date_column_name)
        return (
            columns,
            f"""
            SELECT
              Patient_ID AS patient_id,
              {column_definition} AS {date_column_name},
              MAX(Ventilator) AS ventilated -- apparently can be 0, 1 or NULL
            FROM
              ICNARC
            GROUP BY Patient_ID
            HAVING
              {date_condition} AND SUM(BasicDays_RespiratorySupport) + SUM(AdvancedDays_RespiratorySupport) >= 1
            """,
        )

    def patients_with_positive_covid_test(self):
        return (
            ["patient_id", "has_covid"],
            """
            SELECT DISTINCT Patient_ID as patient_id, 1 AS has_covid
            FROM CovidStatus
            WHERE Result = 'COVID19'
            """,
        )

    def patients_have_died_of_covid(self):
        return (
            ["patient_id", "died"],
            """
            SELECT DISTINCT Patient_ID as patient_id, 1 AS died
            FROM CovidStatus
            WHERE Died = 'true'
            """,
        )

    def patients_with_these_codes_on_death_certificate(
        self,
        codelist=None,
        # Set date limits
        on_or_before=None,
        on_or_after=None,
        between=None,
        # Matching rules
        match_only_underlying_cause=False,
        # Set return type
        returning="binary_flag",
        # If we're returning a date, how granular should it be?
        include_month=False,
        include_day=False,
    ):
        date_condition = make_date_filter("dod", on_or_after, on_or_before, between)
        if codelist is not None:
            codelist_sql = codelist_to_sql(codelist)
            code_columns = ["icd10u"]
            if not match_only_underlying_cause:
                code_columns.extend([f"ICD10{i:03d}" for i in range(1, 16)])
            code_conditions = " OR ".join(
                f"{column} IN ({codelist_sql})" for column in code_columns
            )
        else:
            code_conditions = "1 = 1"
        if returning == "binary_flag":
            column_definition = "1"
            column_name = "died"
        elif returning == "date_of_death":
            column_definition = truncate_date("dod", include_month, include_day)
            column_name = "date_of_death"
        else:
            raise ValueError(f"Unsupported `returning` value: {returning}")
        return (
            ["patient_id", column_name],
            f"""
            SELECT Patient_ID as patient_id, {column_definition} AS {column_name}
            FROM ONS_Deaths
            WHERE ({code_conditions}) AND {date_condition}
            """,
        )

    def patients_died_from_any_cause(
        self,
        # Set date limits
        on_or_before=None,
        on_or_after=None,
        between=None,
        # Set return type
        returning="binary_flag",
        # If we're returning a date, how granular should it be?
        include_month=False,
        include_day=False,
    ):
        return self.patients_with_these_codes_on_death_certificate(
            codelist=None,
            on_or_before=on_or_before,
            on_or_after=on_or_after,
            between=between,
            returning=returning,
            include_month=include_month,
            include_day=include_day,
        )

    def patients_with_death_recorded_in_cpns(
        self,
        # Set date limits
        on_or_before=None,
        on_or_after=None,
        between=None,
        # Set return type
        returning="binary_flag",
        # If we're returning a date, how granular should it be?
        include_month=False,
        include_day=False,
    ):
        date_condition = make_date_filter(
            "DateOfDeath", on_or_after, on_or_before, between
        )
        if returning == "binary_flag":
            column_definition = "1"
            column_name = "died"
        elif returning == "date_of_death":
            column_definition = truncate_date(
                "MAX(DateOfDeath)", include_month, include_day
            )
            column_name = "date_of_death"
        else:
            raise ValueError(f"Unsupported `returning` value: {returning}")
        return (
            ["patient_id", column_name],
            f"""
            SELECT
              Patient_ID as patient_id,
              {column_definition} AS {column_name},
              -- Crude error check so we blow up in the case of inconsistent dates
              1 / CASE WHEN MAX(DateOfDeath) = MIN(DateOfDeath) THEN 1 ELSE 0 END AS _e
            FROM CPNS
            WHERE {date_condition}
            GROUP BY Patient_ID
            """,
        )

    def get_case_expression(self, column_definitions, category_definitions):
        defaults = [k for (k, v) in category_definitions.items() if v == "DEFAULT"]
        if len(defaults) > 1:
            raise ValueError("At most one default category can be defined")
        if len(defaults) == 1:
            default_value = defaults[0]
            category_definitions.pop(default_value)
        else:
            default_value = ""
        clauses = []
        for category, expression in category_definitions.items():
            # The column references in the supplied expression need to be
            # rewritten to ensure they refer to the correct CTE. The formatting
            # function also ensures that the expression matches the very
            # limited subset of SQL we support here.
            formatted_expression = format_expression(expression, column_definitions)
            clauses.append(f"WHEN ({formatted_expression}) THEN {quote(category)}")
        return f"CASE {' '.join(clauses)} ELSE {quote(default_value)} END"

    def get_db_dict(self):
        parsed = urlparse(os.environ["DATABASE_URL"])
        return {
            "hostname": parsed.hostname,
            "port": parsed.port or 1433,
            "database": parsed.path.lstrip("/"),
            "username": unquote(parsed.username),
            "password": unquote(parsed.password),
        }

    def get_db_connection(self):
        if self._db_connection:
            return self._db_connection
        db_dict = self.get_db_dict()
        connection_str = (
            "DRIVER={{ODBC Driver 17 for SQL Server}};"
            "SERVER={hostname},{port};"
            "DATABASE={database};"
            "UID={username};"
            "PWD={password}"
        ).format(**db_dict)
        self._db_connection = pyodbc.connect(connection_str)
        return self._db_connection


class patients:
    """
    This will be a module eventually but a class with a bunch of static methods
    is an easy way of making a namespace for now.

    These methods don't *do* anything apart from some basic error checking;
    they just return their name and arguments. This provides a friendlier API
    then having to build some big nested data structure by hand and means we
    can make use of autocomplete, docstrings etc to make it a bit more
    discoverable.
    """

    @staticmethod
    def age_as_of(reference_date):
        if reference_date == "today":
            reference_date = datetime.date.today()
        else:
            reference_date = datetime.date.fromisoformat(str(reference_date))
        return "age_as_of", locals()

    @staticmethod
    def registered_as_of(reference_date):
        if reference_date == "today":
            reference_date = datetime.date.today()
        else:
            reference_date = datetime.date.fromisoformat(str(reference_date))
        return "registered_as_of", locals()

    @staticmethod
    def registered_with_one_practice_between(start_date, end_date):
        start_date = datetime.date.fromisoformat(str(start_date))
        end_date = datetime.date.fromisoformat(str(end_date))
        return "registered_with_one_practice_between", locals()

    @staticmethod
    def with_complete_history_between(start_date, end_date):
        start_date = datetime.date.fromisoformat(str(start_date))
        end_date = datetime.date.fromisoformat(str(end_date))
        return "with_complete_history_between", locals()

    @staticmethod
    def most_recent_bmi(
        # Set date limits
        on_or_before=None,
        on_or_after=None,
        between=None,
        minimum_age_at_measurement=16,
        # Add an additional column indicating when measurement was taken
        include_measurement_date=False,
        # If we're returning a date, how granular should it be?
        include_month=False,
        include_day=False,
    ):
        validate_time_period_options(**locals())
        return "most_recent_bmi", locals()

    @staticmethod
    def mean_recorded_value(
        codelist,
        on_most_recent_day_of_measurement=None,
        # Set date limits
        on_or_before=None,
        on_or_after=None,
        between=None,
        # Add additional columns indicating when measurement was taken
        include_measurement_date=False,
        # If we're returning a date, how granular should it be?
        include_month=False,
        include_day=False,
    ):
        assert codelist.system == "ctv3"
        validate_time_period_options(**locals())
        return "mean_recorded_value", locals()

    @staticmethod
    def all():
        return "all", locals()

    @staticmethod
    def sex():
        return "sex", locals()

    @staticmethod
    def with_these_medications(
        codelist,
        # Set date limits
        on_or_before=None,
        on_or_after=None,
        between=None,
        # Matching rule
        find_first_match_in_period=None,
        find_last_match_in_period=None,
        # Set return type
        returning="binary_flag",
        include_date_of_match=False,
        # If we're returning a date, how granular should it be?
        include_month=False,
        include_day=False,
        # Deprecated return type options kept for now for backwards
        # compatibility
        return_binary_flag=None,
        return_number_of_matches_in_period=False,
        return_first_date_in_period=False,
        return_last_date_in_period=False,
    ):
        assert codelist.system == "snomed"
        validate_time_period_options(**locals())
        # Handle deprecated API
        if return_binary_flag:
            returning = "binary_flag"
        elif return_number_of_matches_in_period:
            returning = "number_of_matches_in_period"
        elif return_first_date_in_period:
            find_first_match_in_period = True
            returning = "date"
        elif return_last_date_in_period:
            find_last_match_in_period = True
            returning = "date"
        # Remove from namespace so we don't capture them below
        del (
            return_binary_flag,
            return_number_of_matches_in_period,
            return_first_date_in_period,
            return_last_date_in_period,
        )
        return "with_these_medications", locals()

    @staticmethod
    def with_these_clinical_events(
        codelist,
        # Set date limits
        on_or_before=None,
        on_or_after=None,
        between=None,
        # Matching rule
        find_first_match_in_period=None,
        find_last_match_in_period=None,
        # Set return type
        returning="binary_flag",
        include_date_of_match=False,
        # If we're returning a date, how granular should it be?
        include_month=False,
        include_day=False,
        # Deprecated return type options kept for now for backwards
        # compatibility
        return_binary_flag=None,
        return_number_of_matches_in_period=False,
        return_first_date_in_period=False,
        return_last_date_in_period=False,
    ):
        assert codelist.system == "ctv3"
        validate_time_period_options(**locals())
        # Handle deprecated API
        if return_binary_flag:
            returning = "binary_flag"
        elif return_number_of_matches_in_period:
            returning = "number_of_matches_in_period"
        elif return_first_date_in_period:
            find_first_match_in_period = True
            returning = "date"
        elif return_last_date_in_period:
            find_last_match_in_period = True
            returning = "date"
        # Remove from namespace so we don't capture them below
        del (
            return_binary_flag,
            return_number_of_matches_in_period,
            return_first_date_in_period,
            return_last_date_in_period,
        )
        return "with_these_clinical_events", locals()

    @staticmethod
    def categorised_as(category_definitions, **extra_columns):
        return "categorised_as", locals()

    @staticmethod
    def satisfying(expression, **extra_columns):
        category_definitions = {1: expression, 0: "DEFAULT"}
        # Remove from local namespace
        del expression
        return "categorised_as", locals()

    @staticmethod
    def registered_practice_as_of(date, returning=None):
        return "registered_practice_as_of", locals()

    @staticmethod
    def address_as_of(date, returning=None, round_to_nearest=None):
        return "address_as_of", locals()

    @staticmethod
    def admitted_to_icu(
        on_or_after=None,
        on_or_before=None,
        between=None,
        find_first_match_in_period=None,
        find_last_match_in_period=None,
        returning="binary_flag",
        include_month=True,
        include_day=False,
    ):
        return "admitted_to_icu", locals()

    # The below are placeholder methods we don't expect to make it into the final API.
    # They use a handler which returns dummy CHESS data.

    @staticmethod
    def with_positive_covid_test():
        return "with_positive_covid_test", locals()

    @staticmethod
    def have_died_of_covid():
        return "have_died_of_covid", locals()

    @staticmethod
    def random_sample(percent=None):
        assert percent, "Must specify a percentage greater than zero"
        return "random_sample", locals()

    @staticmethod
    def with_these_codes_on_death_certificate(
        codelist,
        # Set date limits
        on_or_before=None,
        on_or_after=None,
        between=None,
        # Matching rules
        match_only_underlying_cause=False,
        # Set return type
        returning="binary_flag",
        # If we're returning a date, how granular should it be?
        include_month=False,
        include_day=False,
    ):
        assert codelist.system == "icd10"
        validate_time_period_options(**locals())
        return "with_these_codes_on_death_certificate", locals()

    @staticmethod
    def died_from_any_cause(
        # Set date limits
        on_or_before=None,
        on_or_after=None,
        between=None,
        # Set return type
        returning="binary_flag",
        # If we're returning a date, how granular should it be?
        include_month=False,
        include_day=False,
    ):
        validate_time_period_options(**locals())
        return "died_from_any_cause", locals()

    @staticmethod
    def with_death_recorded_in_cpns(
        # Set date limits
        on_or_before=None,
        on_or_after=None,
        between=None,
        # Set return type
        returning="binary_flag",
        # If we're returning a date, how granular should it be?
        include_month=False,
        include_day=False,
    ):
        validate_time_period_options(**locals())
        return "with_death_recorded_in_cpns", locals()


def validate_time_period_options(
    # Set date limits
    on_or_before=None,
    on_or_after=None,
    between=None,
    **kwargs,
):
    if between:
        if not isinstance(between, (tuple, list)) or len(between) != 2:
            raise ValueError("`between` should be a pair of dates")
        if on_or_before or on_or_after:
            raise ValueError(
                "You cannot set `between` at the same time as "
                "`on_or_before` or `on_or_after`"
            )
    # TODO: enforce just one return type and only allow month/day to be included
    # if return type is a date


def codelist_to_sql(codelist):
    if getattr(codelist, "has_categories", False):
        values = [quote(code) for (code, category) in codelist]
    else:
        values = map(quote, codelist)
    return ",".join(values)


def quote(value):
    if isinstance(value, (int, float)):
        return str(value)
    else:
        value = str(value)
        if not SAFE_CHARS_RE.match(value) and value != "":
            raise ValueError(f"Value contains disallowed characters: {value}")
        return f"'{value}'"


def make_date_filter(column, min_date, max_date, between=None, upper_bound_only=False):
    if between is not None:
        assert min_date is None and max_date is None
        min_date, max_date = between
    if upper_bound_only:
        min_date = None
    if min_date is not None and max_date is not None:
        return f"{column} BETWEEN {quote(min_date)} AND {quote(max_date)}"
    elif min_date is not None:
        return f"{column} >= {quote(min_date)}"
    elif max_date is not None:
        return f"{column} <= {quote(max_date)}"
    else:
        return "1=1"


def truncate_date(column, include_month, include_day):
    date_length = 4
    if include_month:
        date_length = 7
    if include_day:
        date_length = 10
    # Style 23 below means YYYY-MM-DD format, see:
    # https://docs.microsoft.com/en-us/sql/t-sql/functions/cast-and-convert-transact-sql?view=sql-server-ver15#date-and-time-styles
    return f"CONVERT(VARCHAR({date_length}), {column}, 23)"


# Quick and dirty hack until we have a proper library for codelists
class Codelist(list):
    system = None
    has_categories = False


def codelist_from_csv(filename, system, column="code", category_column=None):
    codes = []
    with open(filename, "r") as f:
        for row in csv.DictReader(f):
            if category_column:
                codes.append((row[column], row[category_column]))
            else:
                codes.append(row[column])
    codes = Codelist(codes)
    codes.system = system
    codes.has_categories = bool(category_column)
    return codes


def codelist(codes, system):
    codes = Codelist(codes)
    codes.system = system
    first_code = codes[0]
    if isinstance(first_code, tuple):
        codes.has_categories = True
    return codes


def filter_codes_by_category(codes, include):
    assert codes.has_categories
    new_codes = Codelist()
    new_codes.system = codes.system
    new_codes.has_categories = True
    for code, category in codes:
        if category in include:
            new_codes.append((code, category))
    return new_codes


class UniqueCheck:
    def __init__(self):
        self.count = 0
        self.ids = set()

    def add(self, item):
        self.count += 1
        self.ids.add(item)

    def assert_unique_ids(self):
        duplicates = self.count - len(self.ids)
        if duplicates != 0:
            raise RuntimeError(f"Duplicate IDs found ({duplicates} rows)")<|MERGE_RESOLUTION|>--- conflicted
+++ resolved
@@ -27,12 +27,8 @@
         covariates["population"] = population
         assert "patient_id" not in covariates, "patient_id is a reserved column name"
         self.codelist_tables = []
-<<<<<<< HEAD
-        self.queries = self.build_queries(population, covariates)
+        self.queries = self.build_queries(covariates)
         self.pandas_csv_args = self.get_pandas_csv_args(covariates)
-=======
-        self.queries = self.build_queries(covariates)
->>>>>>> 0a779efc
 
     def _to_csv_with_sqlcmd(self, filename):
         unique_check = UniqueCheck()
