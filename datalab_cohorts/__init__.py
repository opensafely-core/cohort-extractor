--- conflicted
+++ resolved
@@ -1504,12 +1504,7 @@
         return "have_died_of_covid", process_arguments(locals())
 
     @staticmethod
-<<<<<<< HEAD
     def random_sample(percent=None, return_expectations=None):
-        assert percent, "Must specify a percentage greater than zero"
-=======
-    def random_sample(percent=None):
->>>>>>> 436ada19
         return "random_sample", process_arguments(locals())
 
     @staticmethod
