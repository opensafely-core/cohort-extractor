name: Tests

on: [push]
env:
  GITHUB_TOKEN: ${{ secrets.GITHUB_TOKEN }}
jobs:
  test_job:
    runs-on: ubuntu-latest
    name: Run test suite
    steps:
    - name: Checkout
      uses: actions/checkout@v1
    - name: Set up Python 3.8
      uses: actions/setup-python@v1
      with:
        python-version: 3.8
    - name: Install dependencies
      run: |
        python -m pip install --upgrade pip
        pip install -r requirements.txt
    - name: Start SQL Server and Presto instances for the tests
      run: docker-compose up -d mssql presto
    - name: Run actual tests
      run: PYTHONPATH=. pytest tests/
  test_model:
    runs-on: ubuntu-latest
    name: Test stata can run against the actual model, using dummy data
    steps:
    - name: Checkout
      uses: actions/checkout@v1
    - name: Set up Python 3.8
      uses: actions/setup-python@v1
      with:
        python-version: 3.8
    - name: Install dependencies
      run: |
        python -m pip install --upgrade pip
        pip install -r requirements.txt
        pip install -e .
    - name: Docker Login
      uses: azure/docker-login@v1
      with:
        # It seems we can't do this with the standard GITHUB_TOKEN, but
        # have to use a personal token with the correct permissions instead
        login-server: docker.pkg.github.com
        username: sebbacon
        password: ${{ secrets.DOCKER_GITHUB_TOKEN }}
    - name: Generate dummy data
<<<<<<< HEAD
      run: PYTHONPATH=. ./cohort-extractor generate_cohort --expectations-population=10000
    - name: Copy dummy data to analysis/ folder
      run: cp workdir/input*csv analysis/
=======
      run: cohortextractor generate_cohort --expectations-population=10000
>>>>>>> d8ac27c0
    - name: Run model
      run: docker run --mount source=${{ github.workspace }},dst=/workspace,type=bind docker.pkg.github.com/opensafely/stata-docker/stata-mp analysis/model.do<|MERGE_RESOLUTION|>--- conflicted
+++ resolved
@@ -46,12 +46,6 @@
         username: sebbacon
         password: ${{ secrets.DOCKER_GITHUB_TOKEN }}
     - name: Generate dummy data
-<<<<<<< HEAD
-      run: PYTHONPATH=. ./cohort-extractor generate_cohort --expectations-population=10000
-    - name: Copy dummy data to analysis/ folder
-      run: cp workdir/input*csv analysis/
-=======
       run: cohortextractor generate_cohort --expectations-population=10000
->>>>>>> d8ac27c0
     - name: Run model
       run: docker run --mount source=${{ github.workspace }},dst=/workspace,type=bind docker.pkg.github.com/opensafely/stata-docker/stata-mp analysis/model.do