--- conflicted
+++ resolved
@@ -380,10 +380,6 @@
         dump_cohort_sql(options.study_definition)
     elif options.which == "dump_study_yaml":
         dump_study_yaml(options.study_definition)
-<<<<<<< HEAD
-=======
-
->>>>>>> 1e03013e
     elif options.which == "remote_generate_cohort":
         submit_job(options.backend, options.db, options.ref, "generate_cohort")
         print("Job submitted!")
