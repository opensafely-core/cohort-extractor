from unittest.mock import patch
import csv
import filecmp
import os
import subprocess
import tempfile

import pytest

from tests.tpp_backend_setup import make_database, make_session
from tests.tpp_backend_setup import (
    Appointment,
    CodedEvent,
    MedicationIssue,
    MedicationDictionary,
    Patient,
    RegistrationHistory,
    Organisation,
    PatientAddress,
    ICNARC,
    ONSDeaths,
    CPNS,
    Vaccination,
    VaccinationReference,
    SGSS_Positive,
    SGSS_Negative,
    PotentialCareHomeAddress,
    Household,
    HouseholdMember,
)

from cohortextractor import (
    StudyDefinition,
    patients,
    codelist,
)
<<<<<<< HEAD
from datalab_cohorts.mssql_utils import mssql_connection_params_from_url
from datalab_cohorts.tpp_backend import quote, AppointmentStatus, TPPBackend
=======
from cohortextractor.mssql_utils import mssql_connection_params_from_url
from cohortextractor.tpp_backend import (
    quote,
    AppointmentStatus,
)
>>>>>>> aafac9f4


@pytest.fixture(autouse=True)
def set_database_url(monkeypatch):
    # The StudyDefinition code expects a single DATABASE_URL to tell it where
    # to connect to, but the test environment needs to supply multiple
    # connections (one for each backend type) so we copy the value in here
    if "TPP_DATABASE_URL" in os.environ:
        monkeypatch.setenv("DATABASE_URL", os.environ["TPP_DATABASE_URL"])


def setup_module(module):
    make_database()


def setup_function(function):
    """Ensure test database is empty
    """
    session = make_session()
    session.query(CodedEvent).delete()
    session.query(ICNARC).delete()
    session.query(ONSDeaths).delete()
    session.query(CPNS).delete()
    session.query(Vaccination).delete()
    session.query(VaccinationReference).delete()
    session.query(Appointment).delete()
    session.query(SGSS_Positive).delete()
    session.query(SGSS_Negative).delete()
    session.query(MedicationIssue).delete()
    session.query(MedicationDictionary).delete()
    session.query(RegistrationHistory).delete()
    session.query(Organisation).delete()
    session.query(PotentialCareHomeAddress).delete()
    session.query(PatientAddress).delete()
    session.query(HouseholdMember).delete()
    session.query(Household).delete()
    session.query(Patient).delete()
    session.commit()


def test_minimal_study_to_csv():
    session = make_session()
    patient_1 = Patient(DateOfBirth="1900-01-01", Sex="M")
    patient_2 = Patient(DateOfBirth="1900-01-01", Sex="F")
    session.add_all([patient_1, patient_2])
    session.commit()
    study = StudyDefinition(population=patients.all(), sex=patients.sex())
    with tempfile.NamedTemporaryFile(mode="w+") as f:
        study.to_csv(f.name)
        results = list(csv.DictReader(f))
        assert results == [
            {"patient_id": str(patient_1.Patient_ID), "sex": "M"},
            {"patient_id": str(patient_2.Patient_ID), "sex": "F"},
        ]


def test_sql_error_propagates_with_sqlcmd():
    with patch.object(TPPBackend, "to_sql") as to_sql:
        to_sql.return_value = "SELECT Foo FROM Bar"
        study = StudyDefinition(population=patients.all(), sex=patients.sex())
        with tempfile.NamedTemporaryFile(mode="w+") as f:
            with pytest.raises():
                study.to_csv(f.name, with_sqlcmd=True)


def test_sql_error_propagates_without_sqlcmd():
    with patch.object(TPPBackend, "get_queries") as get_queries:
        get_queries.return_value = [("final_output", "SELECT Foo FROM Bar")]
        study = StudyDefinition(population=patients.all(), sex=patients.sex())
        with tempfile.NamedTemporaryFile(mode="w+") as f:
            with pytest.raises():
                study.to_csv(f.name, with_sqlcmd=False)


def test_meds():
    session = make_session()

    asthma_medication = MedicationDictionary(
        FullName="Asthma Drug", DMD_ID="0", MultilexDrug_ID="0"
    )
    patient_with_med = Patient()
    patient_with_med.MedicationIssues = [
        MedicationIssue(MedicationDictionary=asthma_medication)
    ]
    patient_without_med = Patient()
    session.add(patient_with_med)
    session.add(patient_without_med)
    session.commit()

    study = StudyDefinition(
        population=patients.all(),
        asthma_meds=patients.with_these_medications(
            codelist(asthma_medication.DMD_ID, "snomed")
        ),
    )
    results = study.to_dicts()
    assert [x["asthma_meds"] for x in results] == ["1", "0"]


def test_meds_with_count():
    session = make_session()

    asthma_medication = MedicationDictionary(
        FullName="Asthma Drug", DMD_ID="0", MultilexDrug_ID="0"
    )
    patient_with_med = Patient()
    patient_with_med.MedicationIssues = [
        MedicationIssue(
            MedicationDictionary=asthma_medication, ConsultationDate="2010-01-01"
        ),
        MedicationIssue(
            MedicationDictionary=asthma_medication, ConsultationDate="2015-01-01"
        ),
        MedicationIssue(
            MedicationDictionary=asthma_medication, ConsultationDate="2018-01-01"
        ),
        MedicationIssue(
            MedicationDictionary=asthma_medication, ConsultationDate="2020-01-01"
        ),
    ]
    patient_without_med = Patient()
    session.add(patient_with_med)
    session.add(patient_without_med)
    session.commit()

    study = StudyDefinition(
        population=patients.all(),
        asthma_meds=patients.with_these_medications(
            codelist(asthma_medication.DMD_ID, "snomed"),
            on_or_after="2012-01-01",
            return_number_of_matches_in_period=True,
        ),
    )
    results = study.to_dicts()
    assert [x["asthma_meds"] for x in results] == ["3", "0"]


def _make_clinical_events_selection(condition_code, patient_dates=None):
    # The default configuration of patients and dates which some tests assume
    if patient_dates is None:
        patient_dates = ["2001-06-01", "2002-06-01", None]
    session = make_session()
    for dates in patient_dates:
        patient = Patient()
        if dates is None:
            dates = []
        elif isinstance(dates, str):
            dates = [dates]
        for date in dates:
            if isinstance(date, tuple):
                date, value = date
            else:
                value = 0.0
            patient.CodedEvents.append(
                CodedEvent(
                    CTV3Code=condition_code, ConsultationDate=date, NumericValue=value
                )
            )
        session.add(patient)
    session.commit()


def test_clinical_event_without_filters():
    condition_code = "ASTHMA"
    _make_clinical_events_selection(condition_code)
    # No date criteria
    study = StudyDefinition(
        population=patients.all(),
        asthma_condition=patients.with_these_clinical_events(
            codelist([condition_code], "ctv3")
        ),
    )
    results = study.to_dicts()
    assert [x["asthma_condition"] for x in results] == ["1", "1", "0"]


def test_clinical_event_with_max_date():
    condition_code = "ASTHMA"
    _make_clinical_events_selection(condition_code)
    study = StudyDefinition(
        population=patients.all(),
        asthma_condition=patients.with_these_clinical_events(
            codelist([condition_code], "ctv3"), on_or_before="2001-12-01"
        ),
    )
    results = study.to_dicts()
    assert [x["asthma_condition"] for x in results] == ["1", "0", "0"]


def test_clinical_event_with_min_date():
    condition_code = "ASTHMA"
    _make_clinical_events_selection(condition_code)
    study = StudyDefinition(
        population=patients.all(),
        asthma_condition=patients.with_these_clinical_events(
            codelist([condition_code], "ctv3"), on_or_after="2005-12-01"
        ),
    )
    results = study.to_dicts()
    assert [x["asthma_condition"] for x in results] == ["0", "0", "0"]


def test_clinical_event_with_min_and_max_date():
    condition_code = "ASTHMA"
    _make_clinical_events_selection(condition_code)
    study = StudyDefinition(
        population=patients.all(),
        asthma_condition=patients.with_these_clinical_events(
            codelist([condition_code], "ctv3"), between=["2001-12-01", "2002-06-01"]
        ),
    )
    results = study.to_dicts()
    assert [x["asthma_condition"] for x in results] == ["0", "1", "0"]


def test_clinical_event_returning_first_date():
    condition_code = "ASTHMA"
    _make_clinical_events_selection(
        condition_code,
        patient_dates=[
            None,
            # Include date before period starts, which should be ignored
            ["2001-01-01", "2002-06-01"],
            ["2001-06-01"],
        ],
    )
    study = StudyDefinition(
        population=patients.all(),
        asthma_condition=patients.with_these_clinical_events(
            codelist([condition_code], "ctv3"),
            between=["2001-12-01", "2002-06-01"],
            returning="date",
            find_first_match_in_period=True,
            date_format="YYYY-MM-DD",
        ),
    )
    results = study.to_dicts()
    assert [x["asthma_condition"] for x in results] == ["", "2002-06-01", ""]


def test_clinical_event_returning_last_date():
    condition_code = "ASTHMA"
    _make_clinical_events_selection(
        condition_code,
        patient_dates=[
            None,
            # Include date after period ends, which should be ignored
            ["2002-06-01", "2003-01-01"],
            ["2001-06-01"],
        ],
    )
    study = StudyDefinition(
        population=patients.all(),
        asthma_condition=patients.with_these_clinical_events(
            codelist([condition_code], "ctv3"),
            between=["2001-12-01", "2002-06-01"],
            returning="date",
            find_last_match_in_period=True,
            date_format="YYYY-MM-DD",
        ),
    )
    results = study.to_dicts()
    assert [x["asthma_condition"] for x in results] == ["", "2002-06-01", ""]


def test_clinical_event_returning_year_only():
    condition_code = "ASTHMA"
    _make_clinical_events_selection(condition_code)
    # No date criteria
    study = StudyDefinition(
        population=patients.all(),
        asthma_condition=patients.with_these_clinical_events(
            codelist([condition_code], "ctv3"),
            returning="date",
            find_first_match_in_period=True,
        ),
    )
    results = study.to_dicts()
    assert [x["asthma_condition"] for x in results] == ["2001", "2002", ""]


def test_clinical_event_returning_year_and_month_only():
    condition_code = "ASTHMA"
    _make_clinical_events_selection(condition_code)
    # No date criteria
    study = StudyDefinition(
        population=patients.all(),
        asthma_condition=patients.with_these_clinical_events(
            codelist([condition_code], "ctv3"),
            returning="date",
            find_first_match_in_period=True,
            date_format="YYYY-MM",
        ),
    )
    results = study.to_dicts()
    assert [x["asthma_condition"] for x in results] == ["2001-06", "2002-06", ""]


def test_clinical_event_with_count():
    condition_code = "ASTHMA"
    _make_clinical_events_selection(
        condition_code,
        patient_dates=[
            None,
            # Include date before period starts, which should be ignored
            ["2001-01-01", "2002-01-01", "2002-02-01", "2002-06-01"],
            ["2001-06-01"],
        ],
    )
    study = StudyDefinition(
        population=patients.all(),
        asthma_count=patients.with_these_clinical_events(
            codelist([condition_code], "ctv3"),
            between=["2001-12-01", "2002-06-01"],
            returning="number_of_matches_in_period",
            find_first_match_in_period=True,
        ),
        asthma_count_date=patients.date_of("asthma_count", date_format="YYYY-MM"),
    )
    results = study.to_dicts()
    assert [x["asthma_count"] for x in results] == ["0", "3", "0"]
    assert [x["asthma_count_date"] for x in results] == ["", "2002-01", ""]


def test_clinical_event_with_code():
    condition_code = "ASTHMA"
    _make_clinical_events_selection(
        condition_code,
        patient_dates=[
            None,
            # Include date before period starts, which should be ignored
            ["2001-01-01", "2002-01-01", "2002-02-01", "2002-06-01"],
            ["2001-06-01"],
        ],
    )
    study = StudyDefinition(
        population=patients.all(),
        latest_asthma_code=patients.with_these_clinical_events(
            codelist([condition_code], "ctv3"),
            between=["2001-12-01", "2002-06-01"],
            returning="code",
            find_last_match_in_period=True,
        ),
        latest_asthma_code_date=patients.date_of(
            "latest_asthma_code", date_format="YYYY-MM"
        ),
    )
    results = study.to_dicts()
    assert [x["latest_asthma_code"] for x in results] == ["", condition_code, ""]
    assert [x["latest_asthma_code_date"] for x in results] == ["", "2002-06", ""]


def test_clinical_event_with_numeric_value():
    condition_code = "ASTHMA"
    _make_clinical_events_selection(
        condition_code,
        patient_dates=[
            None,
            # Include date before period starts, which should be ignored
            [
                ("2001-01-01", 1),
                ("2002-01-01", 2),
                ("2002-02-01", 3),
                ("2002-06-01", 4),
            ],
            [("2001-06-01", 7)],
        ],
    )
    study = StudyDefinition(
        population=patients.all(),
        asthma_value=patients.with_these_clinical_events(
            codelist([condition_code], "ctv3"),
            between=["2001-12-01", "2002-06-01"],
            returning="numeric_value",
            find_first_match_in_period=True,
        ),
        asthma_value_date=patients.date_of("asthma_value", date_format="YYYY-MM"),
    )
    results = study.to_dicts()
    assert [x["asthma_value"] for x in results] == ["0.0", "2.0", "0.0"]
    assert [x["asthma_value_date"] for x in results] == ["", "2002-01", ""]


def test_clinical_event_with_category():
    session = make_session()
    session.add_all(
        [
            Patient(),
            Patient(
                CodedEvents=[
                    CodedEvent(CTV3Code="foo1", ConsultationDate="2018-01-01"),
                    CodedEvent(CTV3Code="foo2", ConsultationDate="2020-01-01"),
                ]
            ),
            Patient(
                CodedEvents=[CodedEvent(CTV3Code="foo3", ConsultationDate="2019-01-01")]
            ),
        ]
    )
    session.commit()
    codes = codelist([("foo1", "A"), ("foo2", "B"), ("foo3", "C")], "ctv3")
    study = StudyDefinition(
        population=patients.all(),
        code_category=patients.with_these_clinical_events(
            codes, returning="category", find_last_match_in_period=True
        ),
        code_category_date=patients.date_of("code_category"),
    )
    results = study.to_dicts()
    assert [x["code_category"] for x in results] == ["", "B", "C"]
    assert [x["code_category_date"] for x in results] == ["", "2020", "2019"]


def test_patient_registered_as_of():
    session = make_session()

    patient_registered_in_2001 = Patient()
    patient_registered_in_2002 = Patient()
    patient_unregistered_in_2002 = Patient()
    patient_registered_in_2001.RegistrationHistory = [
        RegistrationHistory(
            StartDate="2001-01-01", EndDate="9999-01-01", Organisation=Organisation()
        )
    ]
    patient_registered_in_2002.RegistrationHistory = [
        RegistrationHistory(
            StartDate="2002-01-01", EndDate="9999-01-01", Organisation=Organisation()
        )
    ]
    patient_unregistered_in_2002.RegistrationHistory = [
        RegistrationHistory(
            StartDate="2001-01-01", EndDate="2002-01-01", Organisation=Organisation()
        )
    ]

    session.add(patient_registered_in_2001)
    session.add(patient_registered_in_2002)
    session.add(patient_unregistered_in_2002)
    session.commit()

    # No date criteria
    study = StudyDefinition(population=patients.registered_as_of("2002-03-02"))
    results = study.to_dicts()
    assert [x["patient_id"] for x in results] == [
        str(patient_registered_in_2001.Patient_ID),
        str(patient_registered_in_2002.Patient_ID),
    ]


def test_patients_registered_with_one_practice_between():
    session = make_session()

    patient_registered_in_2001 = Patient()
    patient_registered_in_2002 = Patient()
    patient_unregistered_in_2002 = Patient()
    patient_registered_in_2001.RegistrationHistory = [
        RegistrationHistory(
            StartDate="2001-01-01", EndDate="9999-01-01", Organisation=Organisation()
        )
    ]
    patient_registered_in_2002.RegistrationHistory = [
        RegistrationHistory(
            StartDate="2002-01-01", EndDate="9999-01-01", Organisation=Organisation()
        )
    ]
    patient_unregistered_in_2002.RegistrationHistory = [
        RegistrationHistory(
            StartDate="2001-01-01", EndDate="2002-01-01", Organisation=Organisation()
        )
    ]

    session.add(patient_registered_in_2001)
    session.add(patient_registered_in_2002)
    session.add(patient_unregistered_in_2002)
    session.commit()

    study = StudyDefinition(
        population=patients.registered_with_one_practice_between(
            "2001-12-01", "2003-01-01"
        )
    )
    results = study.to_dicts()
    assert [x["patient_id"] for x in results] == [
        str(patient_registered_in_2001.Patient_ID)
    ]


@pytest.mark.parametrize("include_dates", ["none", "year", "month", "day"])
def test_simple_bmi(include_dates):
    session = make_session()

    weight_code = "X76C7"
    height_code = "XM01E"

    patient = Patient(DateOfBirth="1950-01-01")
    patient.CodedEvents.append(
        CodedEvent(CTV3Code=weight_code, NumericValue=50, ConsultationDate="2002-06-01")
    )
    patient.CodedEvents.append(
        CodedEvent(CTV3Code=height_code, NumericValue=10, ConsultationDate="2001-06-01")
    )
    session.add(patient)
    session.commit()

    if include_dates == "none":
        bmi_date = None
        date_query = None
    elif include_dates == "year":
        bmi_date = "2002"
        date_query = patients.date_of("BMI")
    elif include_dates == "month":
        bmi_date = "2002-06"
        date_query = patients.date_of("BMI", date_format="YYYY-MM")
    elif include_dates == "day":
        bmi_date = "2002-06-01"
        date_query = patients.date_of("BMI", date_format="YYYY-MM-DD")
    study = StudyDefinition(
        population=patients.all(),
        BMI=patients.most_recent_bmi(
            on_or_after="1995-01-01", on_or_before="2005-01-01"
        ),
        **dict(BMI_date_measured=date_query) if date_query else {}
    )
    results = study.to_dicts()
    assert [x["BMI"] for x in results] == ["0.5"]
    assert [x.get("BMI_date_measured") for x in results] == [bmi_date]


def test_bmi_rounded():
    session = make_session()

    weight_code = "X76C7"
    height_code = "XM01E"

    patient = Patient(DateOfBirth="1950-01-01")
    patient.CodedEvents.append(
        CodedEvent(
            CTV3Code=weight_code, NumericValue=10.12345, ConsultationDate="2001-06-01"
        )
    )
    patient.CodedEvents.append(
        CodedEvent(CTV3Code=height_code, NumericValue=10, ConsultationDate="2000-02-01")
    )
    session.add(patient)
    session.commit()

    study = StudyDefinition(
        population=patients.all(),
        BMI=patients.most_recent_bmi("2005-01-01",),
        BMI_date_measured=patients.date_of("BMI", date_format="YYYY-MM-DD"),
    )
    results = study.to_dicts()
    assert [x["BMI"] for x in results] == ["0.1"]
    assert [x["BMI_date_measured"] for x in results] == ["2001-06-01"]


def test_bmi_with_zero_values():
    session = make_session()

    weight_code = "X76C7"
    height_code = "XM01E"

    patient = Patient(DateOfBirth="1950-01-01")
    patient.CodedEvents.append(
        CodedEvent(CTV3Code=weight_code, NumericValue=0, ConsultationDate="2001-06-01")
    )
    patient.CodedEvents.append(
        CodedEvent(CTV3Code=height_code, NumericValue=0, ConsultationDate="2001-06-01")
    )
    session.add(patient)
    session.commit()

    study = StudyDefinition(
        population=patients.all(),
        BMI=patients.most_recent_bmi(
            on_or_after="1995-01-01", on_or_before="2005-01-01",
        ),
        BMI_date_measured=patients.date_of("BMI", date_format="YYYY-MM-DD"),
    )
    results = study.to_dicts()
    assert [x["BMI"] for x in results] == ["0.0"]
    assert [x["BMI_date_measured"] for x in results] == ["2001-06-01"]


def test_explicit_bmi_fallback():
    session = make_session()

    weight_code = "X76C7"
    bmi_code = "22K.."

    patient = Patient(DateOfBirth="1950-01-01")
    patient.CodedEvents.append(
        CodedEvent(CTV3Code=weight_code, NumericValue=50, ConsultationDate="2001-06-01")
    )
    patient.CodedEvents.append(
        CodedEvent(CTV3Code=bmi_code, NumericValue=99, ConsultationDate="2001-10-01")
    )
    session.add(patient)
    session.commit()

    study = StudyDefinition(
        population=patients.all(),
        BMI=patients.most_recent_bmi(
            on_or_after="1995-01-01", on_or_before="2005-01-01",
        ),
        BMI_date_measured=patients.date_of("BMI", date_format="YYYY-MM-DD"),
    )
    results = study.to_dicts()
    assert [x["BMI"] for x in results] == ["99.0"]
    assert [x["BMI_date_measured"] for x in results] == ["2001-10-01"]


def test_no_bmi_when_old_date():
    session = make_session()

    bmi_code = "22K.."

    patient = Patient(DateOfBirth="1950-01-01")
    patient.CodedEvents.append(
        CodedEvent(CTV3Code=bmi_code, NumericValue=99, ConsultationDate="1994-12-31")
    )
    session.add(patient)
    session.commit()

    study = StudyDefinition(
        population=patients.all(),
        BMI=patients.most_recent_bmi(
            on_or_after="1995-01-01", on_or_before="2005-01-01",
        ),
        BMI_date_measured=patients.date_of("BMI", date_format="YYYY-MM-DD"),
    )
    results = study.to_dicts()
    assert [x["BMI"] for x in results] == ["0.0"]
    assert [x["BMI_date_measured"] for x in results] == [""]


def test_no_bmi_when_measurements_of_child():
    session = make_session()

    bmi_code = "22K.."

    patient = Patient(DateOfBirth="2000-01-01")
    patient.CodedEvents.append(
        CodedEvent(CTV3Code=bmi_code, NumericValue=99, ConsultationDate="2001-01-01")
    )
    session.add(patient)
    session.commit()

    study = StudyDefinition(
        population=patients.all(),
        BMI=patients.most_recent_bmi(
            on_or_after="1995-01-01", on_or_before="2005-01-01",
        ),
        BMI_date_measured=patients.date_of("BMI", date_format="YYYY-MM-DD"),
    )
    results = study.to_dicts()
    assert [x["BMI"] for x in results] == ["0.0"]
    assert [x["BMI_date_measured"] for x in results] == [""]


def test_no_bmi_when_measurement_after_reference_date():
    session = make_session()

    bmi_code = "22K.."

    patient = Patient(DateOfBirth="1900-01-01")
    patient.CodedEvents.append(
        CodedEvent(CTV3Code=bmi_code, NumericValue=99, ConsultationDate="2001-01-01")
    )
    session.add(patient)
    session.commit()

    study = StudyDefinition(
        population=patients.all(),
        BMI=patients.most_recent_bmi(
            on_or_after="1990-01-01", on_or_before="2000-01-01",
        ),
        BMI_date_measured=patients.date_of("BMI", date_format="YYYY-MM-DD"),
    )
    results = study.to_dicts()
    assert [x["BMI"] for x in results] == ["0.0"]
    assert [x["BMI_date_measured"] for x in results] == [""]


def test_bmi_when_only_some_measurements_of_child():
    session = make_session()

    bmi_code = "22K.."
    weight_code = "X76C7"
    height_code = "XM01E"

    patient = Patient(DateOfBirth="1990-01-01")
    patient.CodedEvents.append(
        CodedEvent(CTV3Code=bmi_code, NumericValue=99, ConsultationDate="1995-01-01")
    )
    patient.CodedEvents.append(
        CodedEvent(CTV3Code=weight_code, NumericValue=50, ConsultationDate="2010-01-01")
    )
    patient.CodedEvents.append(
        CodedEvent(CTV3Code=height_code, NumericValue=10, ConsultationDate="2010-01-01")
    )
    session.add(patient)
    session.commit()

    study = StudyDefinition(
        population=patients.all(),
        BMI=patients.most_recent_bmi(
            on_or_after="2005-01-01", on_or_before="2015-01-01",
        ),
        BMI_date_measured=patients.date_of("BMI", date_format="YYYY-MM-DD"),
    )
    results = study.to_dicts()
    assert [x["BMI"] for x in results] == ["0.5"]
    assert [x["BMI_date_measured"] for x in results] == ["2010-01-01"]


def test_mean_recorded_value():
    code = "2469."
    session = make_session()
    patient = Patient()
    values = [
        ("2020-02-10", 90),
        ("2020-02-10", 100),
        ("2020-02-10", 98),
        # This day is outside period and should be ignored
        ("2020-04-01", 110),
    ]
    for date, value in values:
        patient.CodedEvents.append(
            CodedEvent(CTV3Code=code, NumericValue=value, ConsultationDate=date)
        )
    patient_with_old_reading = Patient()
    patient_with_old_reading.CodedEvents.append(
        CodedEvent(CTV3Code=code, NumericValue=100, ConsultationDate="2010-01-01")
    )
    patient_with_no_reading = Patient()
    session.add_all([patient, patient_with_old_reading, patient_with_no_reading])
    session.commit()
    study = StudyDefinition(
        population=patients.all(),
        bp_systolic=patients.mean_recorded_value(
            codelist([code], system="ctv3"),
            on_most_recent_day_of_measurement=True,
            between=["2018-01-01", "2020-03-01"],
        ),
        bp_systolic_date_measured=patients.date_of(
            "bp_systolic", date_format="YYYY-MM-DD"
        ),
    )
    results = study.to_dicts()
    results = [(i["bp_systolic"], i["bp_systolic_date_measured"]) for i in results]
    assert results == [("96.0", "2020-02-10"), ("0.0", ""), ("0.0", "")]


def test_patient_random_sample():
    session = make_session()
    sample_size = 1000
    for _ in range(sample_size):
        patient = Patient()
        session.add(patient)
    session.commit()

    study = StudyDefinition(population=patients.random_sample(percent=20))
    results = study.to_dicts()
    # The method is approximate!
    assert len(results) < (sample_size / 2)


def test_patients_satisfying():
    condition_code = "ASTHMA"
    session = make_session()
    patient_1 = Patient(DateOfBirth="1940-01-01", Sex="M")
    patient_2 = Patient(DateOfBirth="1940-01-01", Sex="F")
    patient_3 = Patient(DateOfBirth="1990-01-01", Sex="M")
    patient_4 = Patient(DateOfBirth="1940-01-01", Sex="F")
    patient_4.CodedEvents.append(
        CodedEvent(CTV3Code=condition_code, ConsultationDate="2010-01-01")
    )
    session.add_all([patient_1, patient_2, patient_3, patient_4])
    session.commit()
    study = StudyDefinition(
        population=patients.all(),
        sex=patients.sex(),
        age=patients.age_as_of("2020-01-01"),
        has_asthma=patients.with_these_clinical_events(
            codelist([condition_code], "ctv3")
        ),
        at_risk=patients.satisfying("(age > 70 AND sex = 'M') OR has_asthma"),
    )
    results = study.to_dicts()
    assert [i["at_risk"] for i in results] == ["1", "0", "0", "1"]


def test_patients_satisfying_with_hidden_columns():
    condition_code = "ASTHMA"
    condition_code2 = "COPD"
    session = make_session()
    patient_1 = Patient(DateOfBirth="1940-01-01", Sex="M")
    patient_2 = Patient(DateOfBirth="1940-01-01", Sex="F")
    patient_3 = Patient(DateOfBirth="1990-01-01", Sex="M")
    patient_4 = Patient(DateOfBirth="1940-01-01", Sex="F")
    patient_4.CodedEvents.append(
        CodedEvent(CTV3Code=condition_code, ConsultationDate="2010-01-01")
    )
    patient_5 = Patient(DateOfBirth="1940-01-01", Sex="F")
    patient_5.CodedEvents.append(
        CodedEvent(CTV3Code=condition_code, ConsultationDate="2010-01-01")
    )
    patient_5.CodedEvents.append(
        CodedEvent(CTV3Code=condition_code2, ConsultationDate="2010-01-01")
    )
    session.add_all([patient_1, patient_2, patient_3, patient_4, patient_5])
    session.commit()
    study = StudyDefinition(
        population=patients.all(),
        sex=patients.sex(),
        age=patients.age_as_of("2020-01-01"),
        at_risk=patients.satisfying(
            """
            (age > 70 AND sex = "M")
            OR
            (has_asthma AND NOT copd)
            """,
            has_asthma=patients.with_these_clinical_events(
                codelist([condition_code], "ctv3")
            ),
            copd=patients.with_these_clinical_events(
                codelist([condition_code2], "ctv3")
            ),
        ),
    )
    results = study.to_dicts()
    assert [i["at_risk"] for i in results] == ["1", "0", "0", "1", "0"]
    assert "has_asthma" not in results[0].keys()


def test_patients_categorised_as():
    session = make_session()
    session.add_all(
        [
            Patient(
                Sex="M",
                CodedEvents=[
                    CodedEvent(CTV3Code="foo1", ConsultationDate="2000-01-01")
                ],
            ),
            Patient(
                Sex="F",
                CodedEvents=[
                    CodedEvent(CTV3Code="foo2", ConsultationDate="2000-01-01"),
                    CodedEvent(CTV3Code="bar1", ConsultationDate="2000-01-01"),
                ],
            ),
            Patient(
                Sex="M",
                CodedEvents=[
                    CodedEvent(CTV3Code="foo2", ConsultationDate="2000-01-01")
                ],
            ),
            Patient(
                Sex="F",
                CodedEvents=[
                    CodedEvent(CTV3Code="foo3", ConsultationDate="2000-01-01")
                ],
            ),
            Patient(
                Sex="F",
                CodedEvents=[
                    CodedEvent(CTV3Code="bar1", ConsultationDate="2000-01-01"),
                ],
            ),
        ]
    )
    session.commit()
    foo_codes = codelist([("foo1", "A"), ("foo2", "B"), ("foo3", "C")], "ctv3")
    bar_codes = codelist(["bar1"], "ctv3")
    study = StudyDefinition(
        population=patients.all(),
        category=patients.categorised_as(
            {
                "W": "(foo_category = 'B' OR NOT foo_category) AND female_with_bar",
                "X": "sex = 'F' AND (foo_category = 'B' OR foo_category = 'C')",
                "Y": "sex = 'M' AND foo_category = 'A'",
                "Z": "DEFAULT",
            },
            sex=patients.sex(),
            foo_category=patients.with_these_clinical_events(
                foo_codes, returning="category", find_last_match_in_period=True
            ),
            female_with_bar=patients.satisfying(
                "has_bar AND sex = 'F'",
                has_bar=patients.with_these_clinical_events(bar_codes),
            ),
        ),
    )
    results = study.to_dicts()
    assert [x["category"] for x in results] == ["Y", "W", "Z", "X", "W"]
    # Assert that internal columns do not appear
    assert "foo_category" not in results[0].keys()
    assert "female_with_bar" not in results[0].keys()
    assert "has_bar" not in results[0].keys()


def test_patients_registered_practice_as_of():
    session = make_session()
    org_1 = Organisation(
        STPCode="123", MSOACode="E0201", Region="East of England", Organisation_ID=1
    )
    org_2 = Organisation(
        STPCode="456", MSOACode="E0202", Region="Midlands", Organisation_ID=2
    )
    org_3 = Organisation(
        STPCode="789", MSOACode="E0203", Region="London", Organisation_ID=3
    )
    org_4 = Organisation(
        STPCode="910", MSOACode="E0204", Region="North West", Organisation_ID=4
    )
    patient = Patient()
    patient.RegistrationHistory.append(
        RegistrationHistory(
            StartDate="1990-01-01", EndDate="2018-01-01", Organisation=org_1
        )
    )
    # We deliberately create overlapping registration periods so we can check
    # that we handle these correctly
    patient.RegistrationHistory.append(
        RegistrationHistory(
            StartDate="2018-01-01", EndDate="2022-01-01", Organisation=org_2
        )
    )
    patient.RegistrationHistory.append(
        RegistrationHistory(
            StartDate="2019-09-01", EndDate="2020-05-01", Organisation=org_3
        )
    )
    patient.RegistrationHistory.append(
        RegistrationHistory(
            StartDate="2022-01-01", EndDate="9999-12-31", Organisation=org_4
        )
    )
    patient_2 = Patient()
    patient_2.RegistrationHistory.append(
        RegistrationHistory(
            StartDate="2010-01-01", EndDate="9999-12-31", Organisation=org_1
        )
    )
    patient_3 = Patient()
    patient_3.RegistrationHistory.append(
        RegistrationHistory(StartDate="2010-01-01", EndDate="9999-12-31")
    )
    session.add_all([patient, patient_2, patient_3])
    session.commit()
    study = StudyDefinition(
        population=patients.all(),
        stp=patients.registered_practice_as_of("2020-01-01", returning="stp_code"),
        msoa=patients.registered_practice_as_of("2020-01-01", returning="msoa_code"),
        region=patients.registered_practice_as_of(
            "2020-01-01", returning="nuts1_region_name"
        ),
        pseudo_id=patients.registered_practice_as_of(
            "2020-01-01", returning="pseudo_id"
        ),
    )
    results = study.to_dicts()
    assert [i["stp"] for i in results] == ["789", "123", ""]
    assert [i["msoa"] for i in results] == ["E0203", "E0201", ""]
    assert [i["region"] for i in results] == ["London", "East of England", ""]
    assert [i["pseudo_id"] for i in results] == ["3", "1", "0"]


def test_patients_address_as_of():
    session = make_session()
    patient = Patient()
    patient.Addresses.append(
        PatientAddress(
            StartDate="1990-01-01",
            EndDate="2018-01-01",
            ImdRankRounded=100,
            RuralUrbanClassificationCode=1,
        )
    )
    # We deliberately create overlapping address periods here to check that we
    # handle these correctly
    patient.Addresses.append(
        PatientAddress(
            StartDate="2018-01-01",
            EndDate="2020-02-01",
            ImdRankRounded=200,
            RuralUrbanClassificationCode=1,
        )
    )
    patient.Addresses.append(
        PatientAddress(
            StartDate="2019-01-01",
            EndDate="2022-01-01",
            ImdRankRounded=300,
            RuralUrbanClassificationCode=2,
        )
    )
    patient.Addresses.append(
        PatientAddress(
            StartDate="2022-01-01",
            EndDate="9999-12-31",
            ImdRankRounded=500,
            RuralUrbanClassificationCode=3,
        )
    )
    patient_no_address = Patient()
    patient_only_old_address = Patient()
    patient_only_old_address.Addresses.append(
        PatientAddress(
            StartDate="2010-01-01",
            EndDate="2015-01-01",
            ImdRankRounded=100,
            RuralUrbanClassificationCode=1,
        )
    )
    session.add_all([patient, patient_no_address, patient_only_old_address])
    session.commit()
    study = StudyDefinition(
        population=patients.all(),
        imd=patients.address_as_of(
            "2020-01-01",
            returning="index_of_multiple_deprivation",
            round_to_nearest=100,
        ),
        rural_urban=patients.address_as_of(
            "2020-01-01", returning="rural_urban_classification"
        ),
    )
    results = study.to_dicts()
    assert [i["imd"] for i in results] == ["300", "0", "0"]
    assert [i["rural_urban"] for i in results] == ["2", "0", "0"]


def test_patients_care_home_status_as_of():
    session = make_session()
    session.add_all(
        [
            # Was in care home but no longer
            Patient(
                Addresses=[
                    PatientAddress(
                        StartDate="2010-01-01",
                        EndDate="2015-01-01",
                        PotentialCareHomeAddress=[PotentialCareHomeAddress()],
                    ),
                    PatientAddress(StartDate="2015-01-01", EndDate="9999-01-01"),
                ]
            ),
            # Currently in non-nursing care home
            Patient(
                Addresses=[
                    PatientAddress(
                        StartDate="2015-01-01",
                        EndDate="9999-01-01",
                        PotentialCareHomeAddress=[
                            PotentialCareHomeAddress(
                                LocationRequiresNursing="N",
                                LocationDoesNotRequireNursing="Y",
                            )
                        ],
                    ),
                ]
            ),
            # Currently in nursing home
            Patient(
                Addresses=[
                    PatientAddress(
                        StartDate="2015-01-01",
                        EndDate="9999-01-01",
                        PotentialCareHomeAddress=[
                            PotentialCareHomeAddress(
                                LocationRequiresNursing="Y",
                                LocationDoesNotRequireNursing="N",
                            )
                        ],
                    ),
                ]
            ),
            # Currently in a schrodin-home which both does and does not require nursing
            Patient(
                Addresses=[
                    PatientAddress(
                        StartDate="2015-01-01",
                        EndDate="9999-01-01",
                        PotentialCareHomeAddress=[
                            PotentialCareHomeAddress(
                                LocationRequiresNursing="Y",
                                LocationDoesNotRequireNursing="Y",
                            )
                        ],
                    ),
                ]
            ),
        ]
    )
    session.commit()
    study = StudyDefinition(
        population=patients.all(),
        is_in_care_home=patients.care_home_status_as_of("2020-01-01"),
        care_home_type=patients.care_home_status_as_of(
            "2020-01-01",
            categorised_as={
                "PC": """
                  IsPotentialCareHome
                  AND LocationDoesNotRequireNursing='Y'
                  AND LocationRequiresNursing='N'
                """,
                "PN": """
                  IsPotentialCareHome
                  AND LocationDoesNotRequireNursing='N'
                  AND LocationRequiresNursing='Y'
                """,
                "PS": "IsPotentialCareHome",
                "U": "DEFAULT",
            },
        ),
    )
    results = study.to_dicts()
    assert [i["is_in_care_home"] for i in results] == ["0", "1", "1", "1"]
    assert [i["care_home_type"] for i in results] == ["U", "PC", "PN", "PS"]


def test_patients_admitted_to_icu():
    session = make_session()
    patient_1 = Patient()
    patient_1.ICNARC.append(
        ICNARC(
            IcuAdmissionDateTime="2020-03-01",
            OriginalIcuAdmissionDate="2020-03-01",
            BasicDays_RespiratorySupport=2,
            AdvancedDays_RespiratorySupport=2,
            Ventilator=0,
        )
    )
    patient_2 = Patient()
    patient_2.ICNARC.append(
        ICNARC(
            IcuAdmissionDateTime="2020-03-01",
            OriginalIcuAdmissionDate="2020-02-01",
            BasicDays_RespiratorySupport=1,
            AdvancedDays_RespiratorySupport=0,
            Ventilator=1,
        )
    )
    patient_3 = Patient()
    patient_3.ICNARC.append(
        ICNARC(
            IcuAdmissionDateTime="2020-03-01",
            OriginalIcuAdmissionDate="2020-02-01",
            BasicDays_RespiratorySupport=0,
            AdvancedDays_RespiratorySupport=0,
            Ventilator=0,
        )
    )
    patient_4 = Patient()
    patient_4.ICNARC.append(
        ICNARC(
            IcuAdmissionDateTime="2020-01-01",
            OriginalIcuAdmissionDate="2020-01-01",
            BasicDays_RespiratorySupport=1,
            AdvancedDays_RespiratorySupport=0,
            Ventilator=1,
        )
    )
    patient_5 = Patient()
    patient_5.ICNARC.append(
        ICNARC(
            IcuAdmissionDateTime="2020-03-01",
            OriginalIcuAdmissionDate=None,
            BasicDays_RespiratorySupport=1,
            AdvancedDays_RespiratorySupport=0,
            Ventilator=1,
        )
    )
    patient_5.ICNARC.append(
        ICNARC(
            IcuAdmissionDateTime="2020-04-01",
            OriginalIcuAdmissionDate=None,
            BasicDays_RespiratorySupport=0,
            AdvancedDays_RespiratorySupport=0,
            Ventilator=1,
        )
    )
    session.add_all([patient_1, patient_2, patient_3, patient_4, patient_5])
    session.commit()

    study = StudyDefinition(
        population=patients.all(),
        icu=patients.admitted_to_icu(
            on_or_after="2020-02-01",
            include_day=True,
            returning="date_admitted",
            find_first_match_in_period=True,
        ),
    )
    results = study.to_dicts()

    assert [i["icu"] for i in results] == [
        "2020-03-01",
        "2020-02-01",
        "",
        "",
        "2020-03-01",
    ]

    study = StudyDefinition(
        population=patients.all(),
        icu=patients.admitted_to_icu(
            on_or_after="2020-02-01",
            include_day=True,
            returning="date_admitted",
            find_last_match_in_period=True,
        ),
    )
    results = study.to_dicts()

    assert [i["icu"] for i in results] == [
        "2020-03-01",
        "2020-02-01",
        "",
        "",
        "2020-04-01",
    ]

    study = StudyDefinition(
        population=patients.all(),
        icu=patients.admitted_to_icu(on_or_after="2020-02-01", returning="binary_flag"),
    )
    results = study.to_dicts()

    assert [i["icu"] for i in results] == ["1", "1", "0", "0", "1"]


def test_patients_with_these_codes_on_death_certificate():
    code = "COVID"
    session = make_session()
    session.add_all(
        [
            # Not dead
            Patient(),
            # Died after date cutoff
            Patient(ONSDeath=[ONSDeaths(dod="2021-01-01", icd10u=code)]),
            # Died of something else
            Patient(ONSDeath=[ONSDeaths(dod="2020-02-01", icd10u="MI")]),
            # Covid underlying cause
            Patient(ONSDeath=[ONSDeaths(dod="2020-02-01", icd10u=code)]),
            # Covid not underlying cause
            Patient(ONSDeath=[ONSDeaths(dod="2020-03-01", ICD10014=code)]),
        ]
    )
    session.commit()
    covid_codelist = codelist([code], system="icd10")
    study = StudyDefinition(
        population=patients.all(),
        died_of_covid=patients.with_these_codes_on_death_certificate(
            covid_codelist, on_or_before="2020-06-01", match_only_underlying_cause=True
        ),
        died_with_covid=patients.with_these_codes_on_death_certificate(
            covid_codelist, on_or_before="2020-06-01", match_only_underlying_cause=False
        ),
        date_died=patients.with_these_codes_on_death_certificate(
            covid_codelist,
            on_or_before="2020-06-01",
            match_only_underlying_cause=False,
            returning="date_of_death",
            date_format="YYYY-MM-DD",
        ),
    )
    results = study.to_dicts()
    assert [i["died_of_covid"] for i in results] == ["0", "0", "0", "1", "0"]
    assert [i["died_with_covid"] for i in results] == ["0", "0", "0", "1", "1"]
    assert [i["date_died"] for i in results] == ["", "", "", "2020-02-01", "2020-03-01"]


def test_patients_died_from_any_cause():
    session = make_session()
    session.add_all(
        [
            # Not dead
            Patient(),
            # Died after date cutoff
            Patient(ONSDeath=[ONSDeaths(dod="2021-01-01")]),
            # Died
            Patient(ONSDeath=[ONSDeaths(dod="2020-02-01")]),
        ]
    )
    session.commit()
    study = StudyDefinition(
        population=patients.all(),
        died=patients.died_from_any_cause(on_or_before="2020-06-01"),
        date_died=patients.died_from_any_cause(
            on_or_before="2020-06-01",
            returning="date_of_death",
            date_format="YYYY-MM-DD",
        ),
    )
    results = study.to_dicts()
    assert [i["died"] for i in results] == ["0", "0", "1"]
    assert [i["date_died"] for i in results] == ["", "", "2020-02-01"]


def test_patients_with_death_recorded_in_cpns():
    session = make_session()
    session.add_all(
        [
            # Not dead
            Patient(),
            # Died after date cutoff
            Patient(CPNS=[CPNS(DateOfDeath="2021-01-01")]),
            # Patient should be included
            Patient(CPNS=[CPNS(DateOfDeath="2020-02-01")]),
            # Patient has multple entries but with the same date of death so
            # should be handled correctly
            Patient(
                CPNS=[CPNS(DateOfDeath="2020-03-01"), CPNS(DateOfDeath="2020-03-01")]
            ),
        ]
    )
    session.commit()
    study = StudyDefinition(
        population=patients.all(),
        cpns_death=patients.with_death_recorded_in_cpns(on_or_before="2020-06-01"),
        cpns_death_date=patients.with_death_recorded_in_cpns(
            on_or_before="2020-06-01",
            returning="date_of_death",
            date_format="YYYY-MM-DD",
        ),
    )
    results = study.to_dicts()
    assert [i["cpns_death"] for i in results] == ["0", "0", "1", "1"]
    assert [i["cpns_death_date"] for i in results] == [
        "",
        "",
        "2020-02-01",
        "2020-03-01",
    ]


def test_patients_with_death_recorded_in_cpns_raises_error_on_bad_data():
    session = make_session()
    session.add_all(
        # Create a patient with duplicate CPNS entries recording an
        # inconsistent date of death
        [Patient(CPNS=[CPNS(DateOfDeath="2020-03-01"), CPNS(DateOfDeath="2020-02-01")])]
    )
    session.commit()
    study = StudyDefinition(
        population=patients.all(), cpns_death=patients.with_death_recorded_in_cpns()
    )
    with pytest.raises(Exception):
        study.to_dicts()


def test_to_sql_passes():
    session = make_session()
    patient = Patient(DateOfBirth="1950-01-01")
    patient.CodedEvents.append(
        CodedEvent(CTV3Code="XYZ", NumericValue=50, ConsultationDate="2002-06-01")
    )
    session.add(patient)
    session.commit()

    study = StudyDefinition(
        population=patients.with_these_clinical_events(codelist(["XYZ"], "ctv3"))
    )
    sql = "SET NOCOUNT ON; "  # don't output count after table output
    sql += study.to_sql()
    db_dict = mssql_connection_params_from_url(study.backend.database_url)
    cmd = [
        "sqlcmd",
        "-S",
        db_dict["host"] + "," + str(db_dict["port"]),
        "-d",
        db_dict["database"],
        "-U",
        db_dict["username"],
        "-P",
        db_dict["password"],
        "-Q",
        sql,
        "-W",  # strip whitespace
    ]
    result = subprocess.run(
        cmd, capture_output=True, check=True, encoding="utf8"
    ).stdout
    patient_id = result.splitlines()[-1]
    assert patient_id == str(patient.Patient_ID)


def test_duplicate_id_checking():
    study = StudyDefinition(population=patients.all())
    # A bit of a hack: overwrite the queries we're going to run with a query which
    # deliberately returns duplicate values
    study.backend.queries = [
        (
            "dummy_query",
            """
            SELECT * FROM (
              VALUES
                (1,1),
                (2,2),
                (3,3),
                (1,4)
            ) t (patient_id, foo)
            """,
        )
    ]
    with pytest.raises(RuntimeError):
        study.to_dicts()
    with pytest.raises(RuntimeError):
        with tempfile.NamedTemporaryFile(mode="w+") as f:
            study.to_csv(f.name)


def test_sqlcmd_and_odbc_outputs_match():
    session = make_session()
    patient = Patient(DateOfBirth="1950-01-01")
    patient.CodedEvents.append(
        CodedEvent(CTV3Code="XYZ", NumericValue=50, ConsultationDate="2002-06-01")
    )
    session.add(patient)
    session.commit()

    study = StudyDefinition(
        population=patients.with_these_clinical_events(codelist(["XYZ"], "ctv3"))
    )
    with tempfile.NamedTemporaryFile() as input_csv_odbc, tempfile.NamedTemporaryFile() as input_csv_sqlcmd:
        # windows line endings
        study.to_csv(input_csv_odbc.name, with_sqlcmd=False)
        # unix line endings
        study.to_csv(input_csv_sqlcmd.name, with_sqlcmd=True)
        assert filecmp.cmp(input_csv_odbc.name, input_csv_sqlcmd.name, shallow=False)


def test_column_name_clashes_produce_errors():
    with pytest.raises(ValueError):
        StudyDefinition(
            population=patients.all(),
            age=patients.age_as_of("2020-01-01"),
            status=patients.satisfying(
                "age > 70 AND sex = 'M'",
                sex=patients.sex(),
                age=patients.age_as_of("2010-01-01"),
            ),
        )


def test_recursive_definitions_produce_errors():
    with pytest.raises(ValueError):
        StudyDefinition(
            population=patients.all(),
            this=patients.satisfying("that = 1"),
            that=patients.satisfying("this = 1"),
        )


def test_using_expression_in_population_definition():
    session = make_session()
    session.add_all(
        [
            Patient(
                Sex="M",
                DateOfBirth="1970-01-01",
                CodedEvents=[
                    CodedEvent(CTV3Code="foo1", ConsultationDate="2000-01-01")
                ],
            ),
            Patient(Sex="M", DateOfBirth="1975-01-01"),
            Patient(
                Sex="F",
                DateOfBirth="1980-01-01",
                CodedEvents=[
                    CodedEvent(CTV3Code="foo1", ConsultationDate="2000-01-01")
                ],
            ),
            Patient(Sex="F", DateOfBirth="1985-01-01"),
        ]
    )
    session.commit()
    study = StudyDefinition(
        population=patients.satisfying(
            "has_foo_code AND sex = 'M'",
            has_foo_code=patients.with_these_clinical_events(
                codelist(["foo1"], "ctv3")
            ),
            sex=patients.sex(),
        ),
        age=patients.age_as_of("2020-01-01"),
    )
    results = study.to_dicts()
    assert results[0].keys() == {"patient_id", "age"}
    assert [i["age"] for i in results] == ["50"]


def test_quote():
    with pytest.raises(ValueError):
        quote("foo!")
    assert quote("2012-02-01") == "'20120201'"
    assert quote("2012") == "'2012'"
    assert quote(2012) == "2012"
    assert quote(0.1) == "0.1"
    assert quote("foo") == "'foo'"


def test_number_of_episodes():
    session = make_session()
    session.add_all(
        [
            Patient(
                CodedEvents=[
                    CodedEvent(CTV3Code="foo1", ConsultationDate="2010-01-01"),
                    # Throw in some irrelevant events
                    CodedEvent(CTV3Code="mto1", ConsultationDate="2010-01-02"),
                    CodedEvent(CTV3Code="mto2", ConsultationDate="2010-01-03"),
                    # These two should be merged in to the previous event
                    # because there's not more than 14 days between them
                    CodedEvent(CTV3Code="foo2", ConsultationDate="2010-01-14"),
                    CodedEvent(CTV3Code="foo3", ConsultationDate="2010-01-20"),
                    # This is just outside the limit so should count as another event
                    CodedEvent(CTV3Code="foo1", ConsultationDate="2010-02-04"),
                    # This shouldn't count because there's an "ignore" event on
                    # the same day (though at a different time)
                    CodedEvent(CTV3Code="foo1", ConsultationDate="2012-01-01T10:45:00"),
                    CodedEvent(CTV3Code="bar2", ConsultationDate="2012-01-01T16:10:00"),
                    # This should be another episode
                    CodedEvent(CTV3Code="foo1", ConsultationDate="2015-03-05"),
                    # This "ignore" event should have no effect because it occurs
                    # on a different day
                    CodedEvent(CTV3Code="bar1", ConsultationDate="2015-03-06"),
                    # This is after the time limit and so shouldn't count
                    CodedEvent(CTV3Code="foo1", ConsultationDate="2020-02-05"),
                ]
            ),
            # This patient doesn't have any relevant events
            Patient(
                CodedEvents=[
                    CodedEvent(CTV3Code="mto1", ConsultationDate="2010-01-01"),
                    CodedEvent(CTV3Code="mto2", ConsultationDate="2010-01-14"),
                    CodedEvent(CTV3Code="mto3", ConsultationDate="2010-01-20"),
                    CodedEvent(CTV3Code="mto1", ConsultationDate="2010-02-04"),
                    CodedEvent(CTV3Code="mto1", ConsultationDate="2012-01-01T10:45:00"),
                    CodedEvent(CTV3Code="mtr2", ConsultationDate="2012-01-01T16:10:00"),
                    CodedEvent(CTV3Code="mto1", ConsultationDate="2015-03-05"),
                    CodedEvent(CTV3Code="mto1", ConsultationDate="2020-02-05"),
                ]
            ),
        ]
    )
    session.commit()
    foo_codes = codelist(["foo1", "foo2", "foo3"], "ctv3")
    bar_codes = codelist(["bar1", "bar2"], "ctv3")
    study = StudyDefinition(
        population=patients.all(),
        episode_count=patients.with_these_clinical_events(
            foo_codes,
            on_or_before="2020-01-01",
            ignore_days_where_these_codes_occur=bar_codes,
            returning="number_of_episodes",
            episode_defined_as="series of events each <= 14 days apart",
        ),
        event_count=patients.with_these_clinical_events(
            foo_codes,
            on_or_before="2020-01-01",
            ignore_days_where_these_codes_occur=bar_codes,
            returning="number_of_matches_in_period",
        ),
    )
    results = study.to_dicts()
    assert [i["episode_count"] for i in results] == ["3", "0"]
    assert [i["event_count"] for i in results] == ["5", "0"]


def test_number_of_episodes_for_medications():
    oral_steriod = MedicationDictionary(
        FullName="Oral Steroid", DMD_ID="ab12", MultilexDrug_ID="1"
    )
    other_drug = MedicationDictionary(
        FullName="Other Drug", DMD_ID="cd34", MultilexDrug_ID="2"
    )
    session = make_session()
    session.add_all(
        [
            Patient(
                MedicationIssues=[
                    MedicationIssue(
                        MedicationDictionary=oral_steriod, ConsultationDate="2010-01-01"
                    ),
                    # Throw in some irrelevant prescriptions
                    MedicationIssue(
                        MedicationDictionary=other_drug, ConsultationDate="2010-01-02"
                    ),
                    MedicationIssue(
                        MedicationDictionary=other_drug, ConsultationDate="2010-01-03"
                    ),
                    # These two should be merged in to the previous event
                    # because there's not more than 14 days between them
                    MedicationIssue(
                        MedicationDictionary=oral_steriod, ConsultationDate="2010-01-14"
                    ),
                    MedicationIssue(
                        MedicationDictionary=oral_steriod, ConsultationDate="2010-01-20"
                    ),
                    # This is just outside the limit so should count as another event
                    MedicationIssue(
                        MedicationDictionary=oral_steriod, ConsultationDate="2010-02-04"
                    ),
                    # This shouldn't count because there's an "ignore" event on
                    # the same day (though at a different time)
                    MedicationIssue(
                        MedicationDictionary=oral_steriod,
                        ConsultationDate="2012-01-01T10:45:00",
                    ),
                    # This should be another episode
                    MedicationIssue(
                        MedicationDictionary=oral_steriod, ConsultationDate="2015-03-05"
                    ),
                    # This is after the time limit and so shouldn't count
                    MedicationIssue(
                        MedicationDictionary=oral_steriod, ConsultationDate="2020-02-05"
                    ),
                ],
                CodedEvents=[
                    # This "ignore" event should cause us to skip one of the
                    # meds issues above
                    CodedEvent(CTV3Code="bar2", ConsultationDate="2012-01-01T16:10:00"),
                    # This "ignore" event should have no effect because it
                    # doesn't occur on the same day as any meds issue
                    CodedEvent(CTV3Code="bar1", ConsultationDate="2015-03-06"),
                ],
            ),
            # This patient doesn't have any relevant events or prescriptions
            Patient(
                MedicationIssues=[
                    MedicationIssue(
                        MedicationDictionary=other_drug, ConsultationDate="2010-01-02"
                    ),
                    MedicationIssue(
                        MedicationDictionary=other_drug, ConsultationDate="2010-01-03"
                    ),
                ],
                CodedEvents=[
                    CodedEvent(CTV3Code="mto1", ConsultationDate="2010-02-04"),
                    CodedEvent(CTV3Code="mto1", ConsultationDate="2012-01-01T10:45:00"),
                    CodedEvent(CTV3Code="mtr2", ConsultationDate="2012-01-01T16:10:00"),
                    CodedEvent(CTV3Code="mto1", ConsultationDate="2015-03-05"),
                ],
            ),
        ]
    )
    session.commit()
    foo_codes = codelist(["ab12"], "snomed")
    bar_codes = codelist(["bar1", "bar2"], "ctv3")
    study = StudyDefinition(
        population=patients.all(),
        episode_count=patients.with_these_medications(
            foo_codes,
            on_or_before="2020-01-01",
            ignore_days_where_these_clinical_codes_occur=bar_codes,
            returning="number_of_episodes",
            episode_defined_as="series of events each <= 14 days apart",
        ),
        event_count=patients.with_these_medications(
            foo_codes,
            on_or_before="2020-01-01",
            ignore_days_where_these_clinical_codes_occur=bar_codes,
            returning="number_of_matches_in_period",
        ),
    )
    results = study.to_dicts()
    assert [i["episode_count"] for i in results] == ["3", "0"]
    assert [i["event_count"] for i in results] == ["5", "0"]


def test_medications_returning_code_with_ignored_days():
    oral_steriod = MedicationDictionary(
        FullName="Oral Steroid", DMD_ID="ab12", MultilexDrug_ID="1"
    )
    other_drug = MedicationDictionary(
        FullName="Other Drug", DMD_ID="cd34", MultilexDrug_ID="2"
    )
    session = make_session()
    session.add_all(
        [
            Patient(
                MedicationIssues=[
                    MedicationIssue(
                        MedicationDictionary=other_drug, ConsultationDate="2010-01-03"
                    ),
                    # This shouldn't count because there's an "ignore" event on
                    # the same day (though at a different time)
                    MedicationIssue(
                        MedicationDictionary=oral_steriod,
                        ConsultationDate="2012-01-01T10:45:00",
                    ),
                ],
                CodedEvents=[
                    # This "ignore" event should cause us to skip one of the
                    # meds issues above
                    CodedEvent(CTV3Code="bar1", ConsultationDate="2012-01-01T16:10:00"),
                ],
            ),
        ]
    )
    session.commit()
    drug_codes = codelist(["ab12", "cd34"], "snomed")
    annual_review_codes = codelist(["bar1"], "ctv3")
    study = StudyDefinition(
        population=patients.all(),
        most_recent_drug=patients.with_these_medications(
            drug_codes,
            ignore_days_where_these_clinical_codes_occur=annual_review_codes,
            returning="code",
        ),
        most_recent_drug_date=patients.date_of(
            "most_recent_drug", date_format="YYYY-MM-DD"
        ),
    )
    results = study.to_dicts()
    assert [i["most_recent_drug"] for i in results] == ["cd34"]
    assert [i["most_recent_drug_date"] for i in results] == ["2010-01-03"]


def test_patients_with_tpp_vaccination_record():
    session = make_session()
    vaccines = [
        (1, "Hepatyrix", ["TYPHOID", "HEPATITIS A"]),
        (2, "Madeva", ["INFLUENZA"]),
        (3, "Optaflu", ["INFLUENZA"]),
    ]
    ids = {}
    for name_id, name, contents in vaccines:
        ids[name] = name_id
        for content in contents:
            session.add(
                VaccinationReference(
                    VaccinationName=name,
                    VaccinationName_ID=name_id,
                    VaccinationContent=content,
                )
            )
    session.add_all(
        [
            Patient(
                Vaccinations=[
                    Vaccination(
                        VaccinationName_ID=ids["Hepatyrix"],
                        VaccinationDate="2010-01-01",
                    ),
                    Vaccination(
                        VaccinationName_ID=ids["Optaflu"], VaccinationDate="2014-01-01"
                    ),
                ]
            ),
            Patient(
                Vaccinations=[
                    Vaccination(
                        VaccinationName_ID=ids["Madeva"], VaccinationDate="2013-01-01"
                    ),
                    Vaccination(
                        VaccinationName_ID=ids["Hepatyrix"],
                        VaccinationDate="2015-01-01",
                    ),
                ]
            ),
        ]
    )
    session.commit()

    study = StudyDefinition(
        population=patients.all(),
        value=patients.with_tpp_vaccination_record(
            target_disease_matches="TYPHOID", on_or_after="2012-01-01",
        ),
        date=patients.date_of("value"),
    )
    results = study.to_dicts()
    assert [i["value"] for i in results] == ["0", "1"]
    assert [i["date"] for i in results] == ["", "2015"]

    study = StudyDefinition(
        population=patients.all(),
        value=patients.with_tpp_vaccination_record(
            target_disease_matches="INFLUENZA",
            on_or_after="2012-01-01",
            find_last_match_in_period=True,
            returning="date",
        ),
    )
    assert [i["value"] for i in study.to_dicts()] == ["2014", "2013"]

    study = StudyDefinition(
        population=patients.all(),
        value=patients.with_tpp_vaccination_record(
            product_name_matches=["Madeva", "Hepatyrix"],
            find_first_match_in_period=True,
            returning="date",
        ),
    )
    assert [i["value"] for i in study.to_dicts()] == ["2010", "2013"]


def test_patients_with_gp_consultations():
    session = make_session()
    session.add_all(
        [
            Patient(
                RegistrationHistory=[
                    RegistrationHistory(
                        StartDate="2014-01-01",
                        EndDate="2020-05-01",
                        Organisation=Organisation(GoLiveDate="2001-01-01"),
                    )
                ],
                Appointments=[
                    # Before period starts
                    Appointment(
                        SeenDate="2009-01-01", Status=AppointmentStatus.FINISHED
                    ),
                    # After period ends
                    Appointment(
                        SeenDate="2020-02-01", Status=AppointmentStatus.FINISHED
                    ),
                ],
            ),
            Patient(
                RegistrationHistory=[
                    RegistrationHistory(
                        StartDate="2001-01-01",
                        EndDate="2016-01-01",
                        Organisation=Organisation(GoLiveDate="1999-10-01"),
                    )
                ],
                Appointments=[
                    Appointment(
                        SeenDate="2011-01-01", Status=AppointmentStatus.FINISHED
                    ),
                    # Should not be counted
                    Appointment(
                        SeenDate="2012-01-01", Status=AppointmentStatus.DID_NOT_ATTEND
                    ),
                    Appointment(
                        SeenDate="2013-01-01", Status=AppointmentStatus.FINISHED
                    ),
                ],
            ),
            # This patient was registered with one practice throughout the
            # required period, but that practice wasn't using SystmOne so we
            # don't have full consultation history
            Patient(
                RegistrationHistory=[
                    RegistrationHistory(
                        StartDate="2008-01-01",
                        EndDate="2016-01-01",
                        Organisation=Organisation(GoLiveDate="2012-01-01"),
                    )
                ],
            ),
        ]
    )
    session.commit()
    study = StudyDefinition(
        population=patients.all(),
        consultation_count=patients.with_gp_consultations(
            between=["2010-01-01", "2015-01-01"],
            find_last_match_in_period=True,
            returning="number_of_matches_in_period",
        ),
        latest_consultation_date=patients.date_of(
            "consultation_count", date_format="YYYY-MM"
        ),
        has_history=patients.with_complete_gp_consultation_history_between(
            "2010-01-01", "2015-01-01"
        ),
    )
    results = study.to_dicts()
    assert [x["latest_consultation_date"] for x in results] == ["", "2013-01", ""]
    assert [x["consultation_count"] for x in results] == ["0", "2", "0"]
    assert [x["has_history"] for x in results] == ["0", "1", "0"]


def test_patients_with_test_result_in_sgss():
    session = make_session()
    session.add_all(
        [
            Patient(
                SGSS_Positives=[
                    SGSS_Positive(Earliest_Specimen_Date="2020-05-15"),
                    SGSS_Positive(Earliest_Specimen_Date="2020-05-20"),
                ],
            ),
            Patient(
                SGSS_Negatives=[SGSS_Negative(Earliest_Specimen_Date="2020-04-01")],
                SGSS_Positives=[SGSS_Positive(Earliest_Specimen_Date="2020-04-20")],
            ),
            Patient(
                SGSS_Negatives=[SGSS_Negative(Earliest_Specimen_Date="2020-04-01")],
            ),
            Patient(),
        ]
    )
    session.commit()
    study = StudyDefinition(
        population=patients.all(),
        positive_covid_test_ever=patients.with_test_result_in_sgss(
            pathogen="SARS-CoV-2", test_result="positive",
        ),
        negative_covid_test_ever=patients.with_test_result_in_sgss(
            pathogen="SARS-CoV-2", test_result="negative",
        ),
        tested_before_may=patients.with_test_result_in_sgss(
            pathogen="SARS-CoV-2", test_result="any", on_or_before="2020-05-01"
        ),
        first_positive_test_date=patients.with_test_result_in_sgss(
            pathogen="SARS-CoV-2",
            test_result="positive",
            find_first_match_in_period=True,
            returning="date",
            date_format="YYYY-MM-DD",
        ),
    )
    results = study.to_dicts()
    assert [x["positive_covid_test_ever"] for x in results] == ["1", "1", "0", "0"]
    assert [x["negative_covid_test_ever"] for x in results] == ["0", "1", "1", "0"]
    assert [x["tested_before_may"] for x in results] == ["0", "1", "1", "0"]
    assert [x["first_positive_test_date"] for x in results] == [
        "2020-05-15",
        "2020-04-20",
        "",
        "",
    ]


@pytest.mark.parametrize("positive", [True, False])
def test_patients_with_test_result_in_sgss_raises_error_on_bad_data(positive):
    kwargs = dict(
        Earliest_Specimen_Date="2020-05-15", Organism_Species_Name="unexpected"
    )
    if positive:
        patient = Patient(SGSS_Positives=[SGSS_Positive(**kwargs)])
    else:
        patient = Patient(SGSS_Negatives=[SGSS_Negative(**kwargs)])
    session = make_session()
    session.add(patient)
    session.commit()
    study = StudyDefinition(
        population=patients.all(),
        covid_test=patients.with_test_result_in_sgss(pathogen="SARS-CoV-2",),
    )
    with pytest.raises(Exception):
        study.to_dicts()


def test_patients_date_of_birth():
    session = make_session()
    session.add_all(
        [Patient(DateOfBirth="1975-06-10"), Patient(DateOfBirth="1999-10-15"),]
    )
    session.commit()
    study = StudyDefinition(
        population=patients.all(),
        year_of_birth=patients.date_of_birth(),
        month_of_birth=patients.date_of_birth(date_format="YYYY-MM"),
    )
    results = study.to_dicts()
    assert [x["year_of_birth"] for x in results] == ["1975", "1999"]
    assert [x["month_of_birth"] for x in results] == ["1975-06", "1999-10"]
    # Requesting the exact day is not supported for IG reasons
    with pytest.raises(Exception):
        StudyDefinition(
            population=patients.all(),
            day_of_birth=patients.date_of_birth(date_format="YYYY-MM-DD"),
        )


def test_patients_aggregate_value_of():
    session = make_session()
    session.add_all(
        [
            Patient(
                CodedEvents=[
                    CodedEvent(
                        CTV3Code="ABC", NumericValue=7, ConsultationDate="2012-01-01"
                    ),
                    CodedEvent(
                        CTV3Code="XYZ", NumericValue=23, ConsultationDate="2018-01-01"
                    ),
                ]
            ),
            Patient(
                CodedEvents=[
                    CodedEvent(
                        CTV3Code="ABC", NumericValue=18, ConsultationDate="2014-01-01"
                    ),
                    CodedEvent(
                        CTV3Code="XYZ", NumericValue=4, ConsultationDate="2017-01-01"
                    ),
                ]
            ),
            Patient(
                CodedEvents=[
                    CodedEvent(
                        CTV3Code="ABC", NumericValue=10, ConsultationDate="2015-01-01"
                    ),
                ]
            ),
            Patient(
                CodedEvents=[
                    CodedEvent(
                        CTV3Code="XYZ", NumericValue=8, ConsultationDate="2019-01-01"
                    ),
                ]
            ),
            Patient(),
        ]
    )
    session.commit()
    study = StudyDefinition(
        population=patients.all(),
        # Values
        abc_value=patients.with_these_clinical_events(
            codelist(["ABC"], system="ctv3"), returning="numeric_value"
        ),
        xyz_value=patients.with_these_clinical_events(
            codelist(["XYZ"], system="ctv3"), returning="numeric_value"
        ),
        # Dates
        abc_date=patients.date_of("abc_value"),
        xyz_date=patients.date_of("xyz_value"),
        # Aggregates
        max_value=patients.maximum_of("abc_value", "xyz_value"),
        min_value=patients.minimum_of("abc_value", "xyz_value"),
        max_date=patients.maximum_of("abc_date", "xyz_date"),
        min_date=patients.minimum_of("abc_date", "xyz_date"),
    )
    results = study.to_dicts()
    assert [x["max_value"] for x in results] == ["23.0", "18.0", "10.0", "8.0", "0.0"]
    assert [x["min_value"] for x in results] == ["7.0", "4.0", "10.0", "8.0", "0.0"]
    assert [x["max_date"] for x in results] == ["2018", "2017", "2015", "2019", ""]
    assert [x["min_date"] for x in results] == ["2012", "2014", "2015", "2019", ""]
    # Test with hidden columns
    study_with_hidden_columns = StudyDefinition(
        population=patients.all(),
        max_value=patients.maximum_of(
            abc_value=patients.with_these_clinical_events(
                codelist(["ABC"], system="ctv3"), returning="numeric_value"
            ),
            xyz_value=patients.with_these_clinical_events(
                codelist(["XYZ"], system="ctv3"), returning="numeric_value"
            ),
        ),
    )
    results = study_with_hidden_columns.to_dicts()
    assert [x["max_value"] for x in results] == ["23.0", "18.0", "10.0", "8.0", "0.0"]
    assert "abc_value" not in results[0].keys()


def test_patients_household_as_of():
    session = make_session()
    session.add_all(
        [
            Patient(),
            Patient(
                HouseholdMemberships=[
                    HouseholdMember(
                        Household=Household(Household_ID=123, HouseholdSize=2)
                    )
                ]
            ),
            Patient(
                HouseholdMemberships=[
                    HouseholdMember(
                        Household=Household(Household_ID=456, HouseholdSize=3)
                    )
                ]
            ),
            # This shouldn't produce any output because the entry is flagged as
            # No-Fixed-Abode/Unknown
            Patient(
                HouseholdMemberships=[
                    HouseholdMember(
                        Household=Household(
                            Household_ID=789, HouseholdSize=4, NFA_Unknown=True
                        )
                    )
                ]
            ),
        ]
    )
    session.commit()
    study = StudyDefinition(
        population=patients.all(),
        household_id=patients.household_as_of("2020-02-01", returning="pseudo_id"),
        household_size=patients.household_as_of(
            "2020-02-01", returning="household_size"
        ),
    )
    results = study.to_dicts()
    assert [x["household_id"] for x in results] == ["0", "123", "456", "0"]
    assert [x["household_size"] for x in results] == ["0", "2", "3", "0"]
    # We currently only accept one specific date
    with pytest.raises(ValueError):
        StudyDefinition(
            population=patients.all(),
            size=patients.household_as_of("2020-05-01", returning="household_size"),
        )<|MERGE_RESOLUTION|>--- conflicted
+++ resolved
@@ -1,4 +1,3 @@
-from unittest.mock import patch
 import csv
 import filecmp
 import os
@@ -34,16 +33,12 @@
     patients,
     codelist,
 )
-<<<<<<< HEAD
-from datalab_cohorts.mssql_utils import mssql_connection_params_from_url
-from datalab_cohorts.tpp_backend import quote, AppointmentStatus, TPPBackend
-=======
 from cohortextractor.mssql_utils import mssql_connection_params_from_url
 from cohortextractor.tpp_backend import (
     quote,
     AppointmentStatus,
+    TPPBackend
 )
->>>>>>> aafac9f4
 
 
 @pytest.fixture(autouse=True)
