import csv
import tempfile

import pytest

from tests.tpp_backend_setup import make_database, make_session
from tests.tpp_backend_setup import (
    CodedEvent,
    CovidStatus,
    MedicationIssue,
    MedicationDictionary,
    Patient,
    RegistrationHistory,
)

from datalab_cohorts import StudyDefinition
from datalab_cohorts import patients
from datalab_cohorts import codelist


def setup_module(module):
    make_database()


def setup_function(function):
    """Ensure test database is empty
    """
    session = make_session()
    session.query(CovidStatus).delete()
    session.query(CodedEvent).delete()
    session.query(MedicationIssue).delete()
    session.query(MedicationDictionary).delete()
    session.query(RegistrationHistory).delete()
    session.query(Patient).delete()
    session.commit()


def test_minimal_study_to_csv():
    session = make_session()
    patient_1 = Patient(DateOfBirth="1900-01-01", Sex="M")
    patient_2 = Patient(DateOfBirth="1900-01-01", Sex="F")
    session.add_all([patient_1, patient_2])
    session.commit()
    study = StudyDefinition(population=patients.all(), sex=patients.sex())
    with tempfile.NamedTemporaryFile(mode="w+") as f:
        study.to_csv(f.name)
        results = list(csv.DictReader(f))
        assert results == [
            {"patient_id": str(patient_1.Patient_ID), "sex": "M"},
            {"patient_id": str(patient_2.Patient_ID), "sex": "F"},
        ]


def test_patient_characteristics_for_covid_status():
    session = make_session()
    old_patient_with_covid = Patient(
        DateOfBirth="1900-01-01",
        CovidStatus=CovidStatus(Result="COVID19", AdmittedToITU=True),
        Sex="M",
    )
    young_patient_1_with_covid = Patient(
        DateOfBirth="2000-01-01",
        CovidStatus=CovidStatus(Result="COVID19", Died=True),
        Sex="F",
    )
    young_patient_2_without_covid = Patient(DateOfBirth="2001-01-01", Sex="F")
    session.add(old_patient_with_covid)
    session.add(young_patient_1_with_covid)
    session.add(young_patient_2_without_covid)
    session.commit()

    study = StudyDefinition(
        population=patients.with_positive_covid_test(),
        age=patients.age_as_of("2020-01-01"),
        sex=patients.sex(),
        died=patients.have_died_of_covid(),
        admitted_itu=patients.admitted_to_itu(),
    )
    results = study.to_dicts()

    assert [x["sex"] for x in results] == ["M", "F"]
    assert [x["died"] for x in results] == ["0", "1"]
    assert [x["admitted_itu"] for x in results] == ["1", "0"]
    # XXX the current implementation fails because the first age
    # is computed as 120
    assert [x["age"] for x in results] == ["120", "20"]


def test_meds():
    session = make_session()

    asthma_medication = MedicationDictionary(
        FullName="Asthma Drug", DMD_ID="0", MultilexDrug_ID="0"
    )
    patient_with_med = Patient()
    patient_with_med.MedicationIssues = [
        MedicationIssue(MedicationDictionary=asthma_medication, StartDate="2010-01-01")
    ]
    patient_without_med = Patient()
    session.add(patient_with_med)
    session.add(patient_without_med)
    session.commit()

    study = StudyDefinition(
        population=patients.all(),
        asthma_meds=patients.with_these_medications(
            codelist(asthma_medication.DMD_ID, "snomed")
        ),
    )
    results = study.to_dicts()
    assert [x["asthma_meds"] for x in results] == ["1", "0"]


def _make_clinical_events_selection(condition_code, patient_dates=None):
    # The default configuration of patients and dates which some tests assume
    if patient_dates is None:
        patient_dates = ["2001-06-01", "2002-06-01", None]
    session = make_session()
    for dates in patient_dates:
        patient = Patient()
        if dates is None:
            dates = []
        elif isinstance(dates, str):
            dates = [dates]
        for date in dates:
            patient.CodedEvents.append(
                CodedEvent(CTV3Code=condition_code, ConsultationDate=date)
            )
        session.add(patient)
    session.commit()


def test_clinical_event_without_filters():
    condition_code = "ASTHMA"
    _make_clinical_events_selection(condition_code)
    # No date criteria
    study = StudyDefinition(
        population=patients.all(),
        asthma_condition=patients.with_these_clinical_events(
            codelist([condition_code], "ctv3")
        ),
    )
    results = study.to_dicts()
    assert [x["asthma_condition"] for x in results] == ["1", "1", "0"]


def test_clinical_event_with_max_date():
    condition_code = "ASTHMA"
    _make_clinical_events_selection(condition_code)
    study = StudyDefinition(
        population=patients.all(),
        asthma_condition=patients.with_these_clinical_events(
            codelist([condition_code], "ctv3"), on_or_before="2001-12-01"
        ),
    )
    results = study.to_dicts()
    assert [x["asthma_condition"] for x in results] == ["1", "0", "0"]


def test_clinical_event_with_min_date():
    condition_code = "ASTHMA"
    _make_clinical_events_selection(condition_code)
    study = StudyDefinition(
        population=patients.all(),
        asthma_condition=patients.with_these_clinical_events(
            codelist([condition_code], "ctv3"), on_or_after="2005-12-01"
        ),
    )
    results = study.to_dicts()
    assert [x["asthma_condition"] for x in results] == ["0", "0", "0"]


def test_clinical_event_with_min_and_max_date():
    condition_code = "ASTHMA"
    _make_clinical_events_selection(condition_code)
    study = StudyDefinition(
        population=patients.all(),
        asthma_condition=patients.with_these_clinical_events(
            codelist([condition_code], "ctv3"), between=["2001-12-01", "2002-06-01"]
        ),
    )
    results = study.to_dicts()
    assert [x["asthma_condition"] for x in results] == ["0", "1", "0"]


def test_clinical_event_returning_first_date():
    condition_code = "ASTHMA"
    _make_clinical_events_selection(
        condition_code,
        patient_dates=[
            None,
            # Include date before period starts, which should be ignored
            ["2001-01-01", "2002-06-01"],
            ["2001-06-01"],
        ],
    )
    study = StudyDefinition(
        population=patients.all(),
        asthma_condition=patients.with_these_clinical_events(
            codelist([condition_code], "ctv3"),
            between=["2001-12-01", "2002-06-01"],
            return_first_date_in_period=True,
            include_month=True,
            include_day=True,
        ),
    )
    results = study.to_dicts()
    assert [x["asthma_condition"] for x in results] == ["", "2002-06-01", ""]


def test_clinical_event_returning_last_date():
    condition_code = "ASTHMA"
    _make_clinical_events_selection(
        condition_code,
        patient_dates=[
            None,
            # Include date after period ends, which should be ignored
            ["2002-06-01", "2003-01-01"],
            ["2001-06-01"],
        ],
    )
    study = StudyDefinition(
        population=patients.all(),
        asthma_condition=patients.with_these_clinical_events(
            codelist([condition_code], "ctv3"),
            between=["2001-12-01", "2002-06-01"],
            return_last_date_in_period=True,
            include_month=True,
            include_day=True,
        ),
    )
    results = study.to_dicts()
    assert [x["asthma_condition"] for x in results] == ["", "2002-06-01", ""]


def test_clinical_event_returning_year_only():
    condition_code = "ASTHMA"
    _make_clinical_events_selection(condition_code)
    # No date criteria
    study = StudyDefinition(
        population=patients.all(),
        asthma_condition=patients.with_these_clinical_events(
            codelist([condition_code], "ctv3"), return_first_date_in_period=True
        ),
    )
    results = study.to_dicts()
    assert [x["asthma_condition"] for x in results] == ["2001", "2002", ""]


def test_clinical_event_returning_year_and_month_only():
    condition_code = "ASTHMA"
    _make_clinical_events_selection(condition_code)
    # No date criteria
    study = StudyDefinition(
        population=patients.all(),
        asthma_condition=patients.with_these_clinical_events(
            codelist([condition_code], "ctv3"),
            return_first_date_in_period=True,
            include_month=True,
        ),
    )
    results = study.to_dicts()
    assert [x["asthma_condition"] for x in results] == ["2001-06", "2002-06", ""]


def test_patient_registered_as_of():
    session = make_session()

    patient_registered_in_2001 = Patient()
    patient_registered_in_2002 = Patient()
    patient_unregistered_in_2002 = Patient()
    patient_registered_in_2001.RegistrationHistory = [
        RegistrationHistory(StartDate="2001-01-01", EndDate="9999-01-01")
    ]
    patient_registered_in_2002.RegistrationHistory = [
        RegistrationHistory(StartDate="2002-01-01", EndDate="9999-01-01")
    ]
    patient_unregistered_in_2002.RegistrationHistory = [
        RegistrationHistory(StartDate="2001-01-01", EndDate="2002-01-01")
    ]

    session.add(patient_registered_in_2001)
    session.add(patient_registered_in_2002)
    session.add(patient_unregistered_in_2002)
    session.commit()

    # No date criteria
    study = StudyDefinition(population=patients.registered_as_of("2002-03-02"))
    results = study.to_dicts()
    assert [x["patient_id"] for x in results] == [
        str(patient_registered_in_2001.Patient_ID),
        str(patient_registered_in_2002.Patient_ID),
    ]


def test_patients_registered_with_one_practice_between():
    session = make_session()

    patient_registered_in_2001 = Patient()
    patient_registered_in_2002 = Patient()
    patient_unregistered_in_2002 = Patient()
    patient_registered_in_2001.RegistrationHistory = [
        RegistrationHistory(StartDate="2001-01-01", EndDate="9999-01-01")
    ]
    patient_registered_in_2002.RegistrationHistory = [
        RegistrationHistory(StartDate="2002-01-01", EndDate="9999-01-01")
    ]
    patient_unregistered_in_2002.RegistrationHistory = [
        RegistrationHistory(StartDate="2001-01-01", EndDate="2002-01-01")
    ]

    session.add(patient_registered_in_2001)
    session.add(patient_registered_in_2002)
    session.add(patient_unregistered_in_2002)
    session.commit()

    study = StudyDefinition(
        population=patients.registered_with_one_practice_between(
            "2001-12-01", "2003-01-01"
        )
    )
    results = study.to_dicts()
    assert [x["patient_id"] for x in results] == [
        str(patient_registered_in_2001.Patient_ID)
    ]


@pytest.mark.parametrize("include_dates", ["none", "year", "month", "day"])
def test_simple_bmi(include_dates):
    session = make_session()

    weight_code = "X76C7"
    height_code = "XM01E"

    patient = Patient(DateOfBirth="1950-01-01")
    patient.CodedEvents.append(
        CodedEvent(CTV3Code=weight_code, NumericValue=50, ConsultationDate="2002-06-01")
    )
    patient.CodedEvents.append(
        CodedEvent(CTV3Code=height_code, NumericValue=10, ConsultationDate="2001-06-01")
    )
    session.add(patient)
    session.commit()

    if include_dates == "none":
        bmi_date = None
        bmi_kwargs = {}
    elif include_dates == "year":
        bmi_date = "2002"
        bmi_kwargs = dict(include_measurement_date=True)
    elif include_dates == "month":
        bmi_date = "2002-06"
        bmi_kwargs = dict(include_measurement_date=True, include_month=True)
    elif include_dates == "day":
        bmi_date = "2002-06-01"
        bmi_kwargs = dict(
            include_measurement_date=True, include_month=True, include_day=True
        )
    study = StudyDefinition(
        population=patients.all(),
        BMI=patients.most_recent_bmi(
            on_or_after="1995-01-01", on_or_before="2005-01-01", **bmi_kwargs
        ),
    )
    results = study.to_dicts()
    assert [x["BMI"] for x in results] == ["0.5"]
    assert [x.get("BMI_date_measured") for x in results] == [bmi_date]


def test_bmi_rounded():
    session = make_session()

    weight_code = "X76C7"
    height_code = "XM01E"

    patient = Patient(DateOfBirth="1950-01-01")
    patient.CodedEvents.append(
        CodedEvent(
            CTV3Code=weight_code, NumericValue=10.12345, ConsultationDate="2001-06-01"
        )
    )
    patient.CodedEvents.append(
        CodedEvent(CTV3Code=height_code, NumericValue=10, ConsultationDate="2000-02-01")
    )
    session.add(patient)
    session.commit()

    study = StudyDefinition(
        population=patients.all(),
        BMI=patients.most_recent_bmi(
            "2005-01-01",
            include_measurement_date=True,
            include_month=True,
            include_day=True,
        ),
    )
    results = study.to_dicts()
    assert [x["BMI"] for x in results] == ["0.1"]
    assert [x["BMI_date_measured"] for x in results] == ["2001-06-01"]


def test_bmi_with_zero_values():
    session = make_session()

    weight_code = "X76C7"
    height_code = "XM01E"

    patient = Patient(DateOfBirth="1950-01-01")
    patient.CodedEvents.append(
        CodedEvent(CTV3Code=weight_code, NumericValue=0, ConsultationDate="2001-06-01")
    )
    patient.CodedEvents.append(
        CodedEvent(CTV3Code=height_code, NumericValue=0, ConsultationDate="2001-06-01")
    )
    session.add(patient)
    session.commit()

    study = StudyDefinition(
        population=patients.all(),
        BMI=patients.most_recent_bmi(
            on_or_after="1995-01-01",
            on_or_before="2005-01-01",
            include_measurement_date=True,
            include_month=True,
            include_day=True,
        ),
    )
    results = study.to_dicts()
    assert [x["BMI"] for x in results] == ["0.0"]
    assert [x["BMI_date_measured"] for x in results] == ["2001-06-01"]


def test_explicit_bmi_fallback():
    session = make_session()

    weight_code = "X76C7"
    bmi_code = "22K.."

    patient = Patient(DateOfBirth="1950-01-01")
    patient.CodedEvents.append(
        CodedEvent(CTV3Code=weight_code, NumericValue=50, ConsultationDate="2001-06-01")
    )
    patient.CodedEvents.append(
        CodedEvent(CTV3Code=bmi_code, NumericValue=99, ConsultationDate="2001-10-01")
    )
    session.add(patient)
    session.commit()

    study = StudyDefinition(
        population=patients.all(),
        BMI=patients.most_recent_bmi(
            on_or_after="1995-01-01",
            on_or_before="2005-01-01",
            include_measurement_date=True,
            include_month=True,
            include_day=True,
        ),
    )
    results = study.to_dicts()
    assert [x["BMI"] for x in results] == ["99.0"]
    assert [x["BMI_date_measured"] for x in results] == ["2001-10-01"]


def test_no_bmi_when_old_date():
    session = make_session()

    bmi_code = "22K.."

    patient = Patient(DateOfBirth="1950-01-01")
    patient.CodedEvents.append(
        CodedEvent(CTV3Code=bmi_code, NumericValue=99, ConsultationDate="1994-12-31")
    )
    session.add(patient)
    session.commit()

    study = StudyDefinition(
        population=patients.all(),
        BMI=patients.most_recent_bmi(
            on_or_after="1995-01-01",
            on_or_before="2005-01-01",
            include_measurement_date=True,
            include_month=True,
            include_day=True,
        ),
    )
    results = study.to_dicts()
    assert [x["BMI"] for x in results] == ["0.0"]
    assert [x["BMI_date_measured"] for x in results] == [""]


def test_no_bmi_when_measurements_of_child():
    session = make_session()

    bmi_code = "22K.."

    patient = Patient(DateOfBirth="2000-01-01")
    patient.CodedEvents.append(
        CodedEvent(CTV3Code=bmi_code, NumericValue=99, ConsultationDate="2001-01-01")
    )
    session.add(patient)
    session.commit()

    study = StudyDefinition(
        population=patients.all(),
        BMI=patients.most_recent_bmi(
            on_or_after="1995-01-01",
            on_or_before="2005-01-01",
            include_measurement_date=True,
            include_month=True,
            include_day=True,
        ),
    )
    results = study.to_dicts()
    assert [x["BMI"] for x in results] == ["0.0"]
    assert [x["BMI_date_measured"] for x in results] == [""]


def test_no_bmi_when_measurement_after_reference_date():
    session = make_session()

    bmi_code = "22K.."

    patient = Patient(DateOfBirth="1900-01-01")
    patient.CodedEvents.append(
        CodedEvent(CTV3Code=bmi_code, NumericValue=99, ConsultationDate="2001-01-01")
    )
    session.add(patient)
    session.commit()

    study = StudyDefinition(
        population=patients.all(),
        BMI=patients.most_recent_bmi(
            on_or_after="1990-01-01",
            on_or_before="2000-01-01",
            include_measurement_date=True,
            include_month=True,
            include_day=True,
        ),
    )
    results = study.to_dicts()
    assert [x["BMI"] for x in results] == ["0.0"]
    assert [x["BMI_date_measured"] for x in results] == [""]


def test_bmi_when_only_some_measurements_of_child():
    session = make_session()

    bmi_code = "22K.."
    weight_code = "X76C7"
    height_code = "XM01E"

    patient = Patient(DateOfBirth="1990-01-01")
    patient.CodedEvents.append(
        CodedEvent(CTV3Code=bmi_code, NumericValue=99, ConsultationDate="1995-01-01")
    )
    patient.CodedEvents.append(
        CodedEvent(CTV3Code=weight_code, NumericValue=50, ConsultationDate="2010-01-01")
    )
    patient.CodedEvents.append(
        CodedEvent(CTV3Code=height_code, NumericValue=10, ConsultationDate="2010-01-01")
    )
    session.add(patient)
    session.commit()

<<<<<<< HEAD
    study = StudyDefinition(population=patients.all(), BMI=patients.bmi("2015-01-01"))
    with tempfile.NamedTemporaryFile(mode="w+") as f:
        study.to_csv(f.name)
        results = list(csv.DictReader(f))
        assert [x["BMI"] for x in results] == ["0.5"]


def test_patient_random_sample():
    session = make_session()
    sample_size = 1000
    for _ in range(sample_size):
        patient = Patient()
        session.add(patient)
    session.commit()

    study = StudyDefinition(population=patients.random_sample(percent=20))
    with tempfile.NamedTemporaryFile(mode="w+") as f:
        study.to_csv(f.name)
        results = list(csv.DictReader(f))
        # The method is approximate!
        expected = sample_size * 0.2
        assert abs(len(results) - expected) < (expected * 0.05)
=======
    study = StudyDefinition(
        population=patients.all(),
        BMI=patients.most_recent_bmi(
            on_or_after="2005-01-01",
            on_or_before="2015-01-01",
            include_measurement_date=True,
            include_month=True,
            include_day=True,
        ),
    )
    results = study.to_dicts()
    assert [x["BMI"] for x in results] == ["0.5"]
    assert [x["BMI_date_measured"] for x in results] == ["2010-01-01"]
>>>>>>> 6cdc0c28
<|MERGE_RESOLUTION|>--- conflicted
+++ resolved
@@ -562,12 +562,19 @@
     session.add(patient)
     session.commit()
 
-<<<<<<< HEAD
-    study = StudyDefinition(population=patients.all(), BMI=patients.bmi("2015-01-01"))
-    with tempfile.NamedTemporaryFile(mode="w+") as f:
-        study.to_csv(f.name)
-        results = list(csv.DictReader(f))
-        assert [x["BMI"] for x in results] == ["0.5"]
+    study = StudyDefinition(
+        population=patients.all(),
+        BMI=patients.most_recent_bmi(
+            on_or_after="2005-01-01",
+            on_or_before="2015-01-01",
+            include_measurement_date=True,
+            include_month=True,
+            include_day=True,
+        ),
+    )
+    results = study.to_dicts()
+    assert [x["BMI"] for x in results] == ["0.5"]
+    assert [x["BMI_date_measured"] for x in results] == ["2010-01-01"]
 
 
 def test_patient_random_sample():
@@ -581,22 +588,7 @@
     study = StudyDefinition(population=patients.random_sample(percent=20))
     with tempfile.NamedTemporaryFile(mode="w+") as f:
         study.to_csv(f.name)
-        results = list(csv.DictReader(f))
+        results = study.to_dicts()
         # The method is approximate!
         expected = sample_size * 0.2
-        assert abs(len(results) - expected) < (expected * 0.05)
-=======
-    study = StudyDefinition(
-        population=patients.all(),
-        BMI=patients.most_recent_bmi(
-            on_or_after="2005-01-01",
-            on_or_before="2015-01-01",
-            include_measurement_date=True,
-            include_month=True,
-            include_day=True,
-        ),
-    )
-    results = study.to_dicts()
-    assert [x["BMI"] for x in results] == ["0.5"]
-    assert [x["BMI_date_measured"] for x in results] == ["2010-01-01"]
->>>>>>> 6cdc0c28
+        assert abs(len(results) - expected) < (expected * 0.05)