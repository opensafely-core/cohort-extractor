import csv
import filecmp
import subprocess
import tempfile

import pytest

from tests.tpp_backend_setup import make_database, make_session
from tests.tpp_backend_setup import (
    CodedEvent,
    CovidStatus,
    MedicationIssue,
    MedicationDictionary,
    Patient,
    RegistrationHistory,
    Organisation,
    PatientAddress,
    ICNARC,
    ONSDeaths,
    CPNS,
)

from datalab_cohorts import StudyDefinition
from datalab_cohorts import patients
from datalab_cohorts import codelist
from datalab_cohorts import filter_codes_by_category


def setup_module(module):
    make_database()


def setup_function(function):
    """Ensure test database is empty
    """
    session = make_session()
    session.query(CovidStatus).delete()
    session.query(CodedEvent).delete()
    session.query(ICNARC).delete()
    session.query(ONSDeaths).delete()
    session.query(CPNS).delete()
    session.query(MedicationIssue).delete()
    session.query(MedicationDictionary).delete()
    session.query(RegistrationHistory).delete()
    session.query(Organisation).delete()
    session.query(PatientAddress).delete()
    session.query(Patient).delete()
    session.commit()


def test_minimal_study_to_csv():
    session = make_session()
    patient_1 = Patient(DateOfBirth="1900-01-01", Sex="M")
    patient_2 = Patient(DateOfBirth="1900-01-01", Sex="F")
    session.add_all([patient_1, patient_2])
    session.commit()
    study = StudyDefinition(population=patients.all(), sex=patients.sex())
    with tempfile.NamedTemporaryFile(mode="w+") as f:
        study.to_csv(f.name)
        results = list(csv.DictReader(f))
        assert results == [
            {"patient_id": str(patient_1.Patient_ID), "sex": "M"},
            {"patient_id": str(patient_2.Patient_ID), "sex": "F"},
        ]


def test_patient_characteristics_for_covid_status():
    session = make_session()
    old_patient_with_covid = Patient(
        DateOfBirth="1900-01-01",
        CovidStatus=CovidStatus(Result="COVID19", AdmittedToITU=True),
        Sex="M",
    )
    young_patient_1_with_covid = Patient(
        DateOfBirth="2000-01-01",
        CovidStatus=CovidStatus(Result="COVID19", Died=True),
        Sex="F",
    )
    young_patient_2_without_covid = Patient(DateOfBirth="2001-01-01", Sex="F")
    session.add(old_patient_with_covid)
    session.add(young_patient_1_with_covid)
    session.add(young_patient_2_without_covid)
    session.commit()

    study = StudyDefinition(
        population=patients.with_positive_covid_test(),
        age=patients.age_as_of("2020-01-01"),
        sex=patients.sex(),
        died=patients.have_died_of_covid(),
    )
    results = study.to_dicts()

    assert [x["sex"] for x in results] == ["M", "F"]
    assert [x["died"] for x in results] == ["0", "1"]
    assert [x["age"] for x in results] == ["120", "20"]


def test_meds():
    session = make_session()

    asthma_medication = MedicationDictionary(
        FullName="Asthma Drug", DMD_ID="0", MultilexDrug_ID="0"
    )
    patient_with_med = Patient()
    patient_with_med.MedicationIssues = [
        MedicationIssue(MedicationDictionary=asthma_medication)
    ]
    patient_without_med = Patient()
    session.add(patient_with_med)
    session.add(patient_without_med)
    session.commit()

    study = StudyDefinition(
        population=patients.all(),
        asthma_meds=patients.with_these_medications(
            codelist(asthma_medication.DMD_ID, "snomed")
        ),
    )
    results = study.to_dicts()
    assert [x["asthma_meds"] for x in results] == ["1", "0"]


def test_meds_with_count():
    session = make_session()

    asthma_medication = MedicationDictionary(
        FullName="Asthma Drug", DMD_ID="0", MultilexDrug_ID="0"
    )
    patient_with_med = Patient()
    patient_with_med.MedicationIssues = [
        MedicationIssue(
            MedicationDictionary=asthma_medication, ConsultationDate="2010-01-01"
        ),
        MedicationIssue(
            MedicationDictionary=asthma_medication, ConsultationDate="2015-01-01"
        ),
        MedicationIssue(
            MedicationDictionary=asthma_medication, ConsultationDate="2018-01-01"
        ),
        MedicationIssue(
            MedicationDictionary=asthma_medication, ConsultationDate="2020-01-01"
        ),
    ]
    patient_without_med = Patient()
    session.add(patient_with_med)
    session.add(patient_without_med)
    session.commit()

    study = StudyDefinition(
        population=patients.all(),
        asthma_meds=patients.with_these_medications(
            codelist(asthma_medication.DMD_ID, "snomed"),
            on_or_after="2012-01-01",
            return_number_of_matches_in_period=True,
        ),
    )
    results = study.to_dicts()
    assert [x["asthma_meds"] for x in results] == ["3", "0"]


def _make_clinical_events_selection(condition_code, patient_dates=None):
    # The default configuration of patients and dates which some tests assume
    if patient_dates is None:
        patient_dates = ["2001-06-01", "2002-06-01", None]
    session = make_session()
    for dates in patient_dates:
        patient = Patient()
        if dates is None:
            dates = []
        elif isinstance(dates, str):
            dates = [dates]
        for date in dates:
            if isinstance(date, tuple):
                date, value = date
            else:
                value = 0.0
            patient.CodedEvents.append(
                CodedEvent(
                    CTV3Code=condition_code, ConsultationDate=date, NumericValue=value
                )
            )
        session.add(patient)
    session.commit()


def test_clinical_event_without_filters():
    condition_code = "ASTHMA"
    _make_clinical_events_selection(condition_code)
    # No date criteria
    study = StudyDefinition(
        population=patients.all(),
        asthma_condition=patients.with_these_clinical_events(
            codelist([condition_code], "ctv3")
        ),
    )
    results = study.to_dicts()
    assert [x["asthma_condition"] for x in results] == ["1", "1", "0"]


def test_clinical_event_with_max_date():
    condition_code = "ASTHMA"
    _make_clinical_events_selection(condition_code)
    study = StudyDefinition(
        population=patients.all(),
        asthma_condition=patients.with_these_clinical_events(
            codelist([condition_code], "ctv3"), on_or_before="2001-12-01"
        ),
    )
    results = study.to_dicts()
    assert [x["asthma_condition"] for x in results] == ["1", "0", "0"]


def test_clinical_event_with_min_date():
    condition_code = "ASTHMA"
    _make_clinical_events_selection(condition_code)
    study = StudyDefinition(
        population=patients.all(),
        asthma_condition=patients.with_these_clinical_events(
            codelist([condition_code], "ctv3"), on_or_after="2005-12-01"
        ),
    )
    results = study.to_dicts()
    assert [x["asthma_condition"] for x in results] == ["0", "0", "0"]


def test_clinical_event_with_min_and_max_date():
    condition_code = "ASTHMA"
    _make_clinical_events_selection(condition_code)
    study = StudyDefinition(
        population=patients.all(),
        asthma_condition=patients.with_these_clinical_events(
            codelist([condition_code], "ctv3"), between=["2001-12-01", "2002-06-01"]
        ),
    )
    results = study.to_dicts()
    assert [x["asthma_condition"] for x in results] == ["0", "1", "0"]


def test_clinical_event_returning_first_date():
    condition_code = "ASTHMA"
    _make_clinical_events_selection(
        condition_code,
        patient_dates=[
            None,
            # Include date before period starts, which should be ignored
            ["2001-01-01", "2002-06-01"],
            ["2001-06-01"],
        ],
    )
    study = StudyDefinition(
        population=patients.all(),
        asthma_condition=patients.with_these_clinical_events(
            codelist([condition_code], "ctv3"),
            between=["2001-12-01", "2002-06-01"],
            returning="date",
            find_first_match_in_period=True,
            include_month=True,
            include_day=True,
        ),
    )
    results = study.to_dicts()
    assert [x["asthma_condition"] for x in results] == ["", "2002-06-01", ""]


def test_clinical_event_returning_last_date():
    condition_code = "ASTHMA"
    _make_clinical_events_selection(
        condition_code,
        patient_dates=[
            None,
            # Include date after period ends, which should be ignored
            ["2002-06-01", "2003-01-01"],
            ["2001-06-01"],
        ],
    )
    study = StudyDefinition(
        population=patients.all(),
        asthma_condition=patients.with_these_clinical_events(
            codelist([condition_code], "ctv3"),
            between=["2001-12-01", "2002-06-01"],
            returning="date",
            find_last_match_in_period=True,
            include_month=True,
            include_day=True,
        ),
    )
    results = study.to_dicts()
    assert [x["asthma_condition"] for x in results] == ["", "2002-06-01", ""]


def test_clinical_event_returning_year_only():
    condition_code = "ASTHMA"
    _make_clinical_events_selection(condition_code)
    # No date criteria
    study = StudyDefinition(
        population=patients.all(),
        asthma_condition=patients.with_these_clinical_events(
            codelist([condition_code], "ctv3"),
            returning="date",
            find_first_match_in_period=True,
        ),
    )
    results = study.to_dicts()
    assert [x["asthma_condition"] for x in results] == ["2001", "2002", ""]


def test_clinical_event_returning_year_and_month_only():
    condition_code = "ASTHMA"
    _make_clinical_events_selection(condition_code)
    # No date criteria
    study = StudyDefinition(
        population=patients.all(),
        asthma_condition=patients.with_these_clinical_events(
            codelist([condition_code], "ctv3"),
            returning="date",
            find_first_match_in_period=True,
            include_month=True,
        ),
    )
    results = study.to_dicts()
    assert [x["asthma_condition"] for x in results] == ["2001-06", "2002-06", ""]


def test_clinical_event_with_count():
    condition_code = "ASTHMA"
    _make_clinical_events_selection(
        condition_code,
        patient_dates=[
            None,
            # Include date before period starts, which should be ignored
            ["2001-01-01", "2002-01-01", "2002-02-01", "2002-06-01"],
            ["2001-06-01"],
        ],
    )
    study = StudyDefinition(
        population=patients.all(),
        asthma_count=patients.with_these_clinical_events(
            codelist([condition_code], "ctv3"),
            between=["2001-12-01", "2002-06-01"],
            returning="number_of_matches_in_period",
            find_first_match_in_period=True,
            include_date_of_match=True,
            include_month=True,
        ),
    )
    results = study.to_dicts()
    assert [x["asthma_count"] for x in results] == ["0", "3", "0"]
    assert [x["asthma_count_first_date"] for x in results] == ["", "2002-01", ""]


def test_clinical_event_with_code():
    condition_code = "ASTHMA"
    _make_clinical_events_selection(
        condition_code,
        patient_dates=[
            None,
            # Include date before period starts, which should be ignored
            ["2001-01-01", "2002-01-01", "2002-02-01", "2002-06-01"],
            ["2001-06-01"],
        ],
    )
    study = StudyDefinition(
        population=patients.all(),
        latest_asthma_code=patients.with_these_clinical_events(
            codelist([condition_code], "ctv3"),
            between=["2001-12-01", "2002-06-01"],
            returning="code",
            find_last_match_in_period=True,
            include_date_of_match=True,
            include_month=True,
        ),
    )
    results = study.to_dicts()
    assert [x["latest_asthma_code"] for x in results] == ["0", condition_code, "0"]
    assert [x["latest_asthma_code_date"] for x in results] == ["", "2002-06", ""]


def test_clinical_event_with_numeric_value():
    condition_code = "ASTHMA"
    _make_clinical_events_selection(
        condition_code,
        patient_dates=[
            None,
            # Include date before period starts, which should be ignored
            [
                ("2001-01-01", 1),
                ("2002-01-01", 2),
                ("2002-02-01", 3),
                ("2002-06-01", 4),
            ],
            [("2001-06-01", 7)],
        ],
    )
    study = StudyDefinition(
        population=patients.all(),
        asthma_value=patients.with_these_clinical_events(
            codelist([condition_code], "ctv3"),
            between=["2001-12-01", "2002-06-01"],
            returning="numeric_value",
            find_first_match_in_period=True,
            include_date_of_match=True,
            include_month=True,
        ),
    )
    results = study.to_dicts()
    assert [x["asthma_value"] for x in results] == ["0.0", "2.0", "0.0"]
    assert [x["asthma_value_date"] for x in results] == ["", "2002-01", ""]


def test_clinical_event_with_category():
    session = make_session()
    session.add_all(
        [
            Patient(),
            Patient(
                CodedEvents=[
                    CodedEvent(CTV3Code="foo1", ConsultationDate="2018-01-01"),
                    CodedEvent(CTV3Code="foo2", ConsultationDate="2020-01-01"),
                ]
            ),
            Patient(
                CodedEvents=[CodedEvent(CTV3Code="foo3", ConsultationDate="2019-01-01")]
            ),
        ]
    )
    session.commit()
    codes = codelist([("foo1", "A"), ("foo2", "B"), ("foo3", "C")], "ctv3")
    study = StudyDefinition(
        population=patients.all(),
        code_category=patients.with_these_clinical_events(
            codes,
            returning="category",
            find_last_match_in_period=True,
            include_date_of_match=True,
        ),
    )
    results = study.to_dicts()
    assert [x["code_category"] for x in results] == ["", "B", "C"]
    assert [x["code_category_date"] for x in results] == ["", "2020", "2019"]


def test_patient_registered_as_of():
    session = make_session()

    patient_registered_in_2001 = Patient()
    patient_registered_in_2002 = Patient()
    patient_unregistered_in_2002 = Patient()
    patient_registered_in_2001.RegistrationHistory = [
        RegistrationHistory(StartDate="2001-01-01", EndDate="9999-01-01")
    ]
    patient_registered_in_2002.RegistrationHistory = [
        RegistrationHistory(StartDate="2002-01-01", EndDate="9999-01-01")
    ]
    patient_unregistered_in_2002.RegistrationHistory = [
        RegistrationHistory(StartDate="2001-01-01", EndDate="2002-01-01")
    ]

    session.add(patient_registered_in_2001)
    session.add(patient_registered_in_2002)
    session.add(patient_unregistered_in_2002)
    session.commit()

    # No date criteria
    study = StudyDefinition(population=patients.registered_as_of("2002-03-02"))
    results = study.to_dicts()
    assert [x["patient_id"] for x in results] == [
        str(patient_registered_in_2001.Patient_ID),
        str(patient_registered_in_2002.Patient_ID),
    ]


def test_patients_registered_with_one_practice_between():
    session = make_session()

    patient_registered_in_2001 = Patient()
    patient_registered_in_2002 = Patient()
    patient_unregistered_in_2002 = Patient()
    patient_registered_in_2001.RegistrationHistory = [
        RegistrationHistory(StartDate="2001-01-01", EndDate="9999-01-01")
    ]
    patient_registered_in_2002.RegistrationHistory = [
        RegistrationHistory(StartDate="2002-01-01", EndDate="9999-01-01")
    ]
    patient_unregistered_in_2002.RegistrationHistory = [
        RegistrationHistory(StartDate="2001-01-01", EndDate="2002-01-01")
    ]

    session.add(patient_registered_in_2001)
    session.add(patient_registered_in_2002)
    session.add(patient_unregistered_in_2002)
    session.commit()

    study = StudyDefinition(
        population=patients.registered_with_one_practice_between(
            "2001-12-01", "2003-01-01"
        )
    )
    results = study.to_dicts()
    assert [x["patient_id"] for x in results] == [
        str(patient_registered_in_2001.Patient_ID)
    ]


@pytest.mark.parametrize("include_dates", ["none", "year", "month", "day"])
def test_simple_bmi(include_dates):
    session = make_session()

    weight_code = "X76C7"
    height_code = "XM01E"

    patient = Patient(DateOfBirth="1950-01-01")
    patient.CodedEvents.append(
        CodedEvent(CTV3Code=weight_code, NumericValue=50, ConsultationDate="2002-06-01")
    )
    patient.CodedEvents.append(
        CodedEvent(CTV3Code=height_code, NumericValue=10, ConsultationDate="2001-06-01")
    )
    session.add(patient)
    session.commit()

    if include_dates == "none":
        bmi_date = None
        bmi_kwargs = {}
    elif include_dates == "year":
        bmi_date = "2002"
        bmi_kwargs = dict(include_measurement_date=True)
    elif include_dates == "month":
        bmi_date = "2002-06"
        bmi_kwargs = dict(include_measurement_date=True, include_month=True)
    elif include_dates == "day":
        bmi_date = "2002-06-01"
        bmi_kwargs = dict(
            include_measurement_date=True, include_month=True, include_day=True
        )
    study = StudyDefinition(
        population=patients.all(),
        BMI=patients.most_recent_bmi(
            on_or_after="1995-01-01", on_or_before="2005-01-01", **bmi_kwargs
        ),
    )
    results = study.to_dicts()
    assert [x["BMI"] for x in results] == ["0.5"]
    assert [x.get("BMI_date_measured") for x in results] == [bmi_date]


def test_bmi_rounded():
    session = make_session()

    weight_code = "X76C7"
    height_code = "XM01E"

    patient = Patient(DateOfBirth="1950-01-01")
    patient.CodedEvents.append(
        CodedEvent(
            CTV3Code=weight_code, NumericValue=10.12345, ConsultationDate="2001-06-01"
        )
    )
    patient.CodedEvents.append(
        CodedEvent(CTV3Code=height_code, NumericValue=10, ConsultationDate="2000-02-01")
    )
    session.add(patient)
    session.commit()

    study = StudyDefinition(
        population=patients.all(),
        BMI=patients.most_recent_bmi(
            "2005-01-01",
            include_measurement_date=True,
            include_month=True,
            include_day=True,
        ),
    )
    results = study.to_dicts()
    assert [x["BMI"] for x in results] == ["0.1"]
    assert [x["BMI_date_measured"] for x in results] == ["2001-06-01"]


def test_bmi_with_zero_values():
    session = make_session()

    weight_code = "X76C7"
    height_code = "XM01E"

    patient = Patient(DateOfBirth="1950-01-01")
    patient.CodedEvents.append(
        CodedEvent(CTV3Code=weight_code, NumericValue=0, ConsultationDate="2001-06-01")
    )
    patient.CodedEvents.append(
        CodedEvent(CTV3Code=height_code, NumericValue=0, ConsultationDate="2001-06-01")
    )
    session.add(patient)
    session.commit()

    study = StudyDefinition(
        population=patients.all(),
        BMI=patients.most_recent_bmi(
            on_or_after="1995-01-01",
            on_or_before="2005-01-01",
            include_measurement_date=True,
            include_month=True,
            include_day=True,
        ),
    )
    results = study.to_dicts()
    assert [x["BMI"] for x in results] == ["0.0"]
    assert [x["BMI_date_measured"] for x in results] == ["2001-06-01"]


def test_explicit_bmi_fallback():
    session = make_session()

    weight_code = "X76C7"
    bmi_code = "22K.."

    patient = Patient(DateOfBirth="1950-01-01")
    patient.CodedEvents.append(
        CodedEvent(CTV3Code=weight_code, NumericValue=50, ConsultationDate="2001-06-01")
    )
    patient.CodedEvents.append(
        CodedEvent(CTV3Code=bmi_code, NumericValue=99, ConsultationDate="2001-10-01")
    )
    session.add(patient)
    session.commit()

    study = StudyDefinition(
        population=patients.all(),
        BMI=patients.most_recent_bmi(
            on_or_after="1995-01-01",
            on_or_before="2005-01-01",
            include_measurement_date=True,
            include_month=True,
            include_day=True,
        ),
    )
    results = study.to_dicts()
    assert [x["BMI"] for x in results] == ["99.0"]
    assert [x["BMI_date_measured"] for x in results] == ["2001-10-01"]


def test_no_bmi_when_old_date():
    session = make_session()

    bmi_code = "22K.."

    patient = Patient(DateOfBirth="1950-01-01")
    patient.CodedEvents.append(
        CodedEvent(CTV3Code=bmi_code, NumericValue=99, ConsultationDate="1994-12-31")
    )
    session.add(patient)
    session.commit()

    study = StudyDefinition(
        population=patients.all(),
        BMI=patients.most_recent_bmi(
            on_or_after="1995-01-01",
            on_or_before="2005-01-01",
            include_measurement_date=True,
            include_month=True,
            include_day=True,
        ),
    )
    results = study.to_dicts()
    assert [x["BMI"] for x in results] == ["0.0"]
    assert [x["BMI_date_measured"] for x in results] == [""]


def test_no_bmi_when_measurements_of_child():
    session = make_session()

    bmi_code = "22K.."

    patient = Patient(DateOfBirth="2000-01-01")
    patient.CodedEvents.append(
        CodedEvent(CTV3Code=bmi_code, NumericValue=99, ConsultationDate="2001-01-01")
    )
    session.add(patient)
    session.commit()

    study = StudyDefinition(
        population=patients.all(),
        BMI=patients.most_recent_bmi(
            on_or_after="1995-01-01",
            on_or_before="2005-01-01",
            include_measurement_date=True,
            include_month=True,
            include_day=True,
        ),
    )
    results = study.to_dicts()
    assert [x["BMI"] for x in results] == ["0.0"]
    assert [x["BMI_date_measured"] for x in results] == [""]


def test_no_bmi_when_measurement_after_reference_date():
    session = make_session()

    bmi_code = "22K.."

    patient = Patient(DateOfBirth="1900-01-01")
    patient.CodedEvents.append(
        CodedEvent(CTV3Code=bmi_code, NumericValue=99, ConsultationDate="2001-01-01")
    )
    session.add(patient)
    session.commit()

    study = StudyDefinition(
        population=patients.all(),
        BMI=patients.most_recent_bmi(
            on_or_after="1990-01-01",
            on_or_before="2000-01-01",
            include_measurement_date=True,
            include_month=True,
            include_day=True,
        ),
    )
    results = study.to_dicts()
    assert [x["BMI"] for x in results] == ["0.0"]
    assert [x["BMI_date_measured"] for x in results] == [""]


def test_bmi_when_only_some_measurements_of_child():
    session = make_session()

    bmi_code = "22K.."
    weight_code = "X76C7"
    height_code = "XM01E"

    patient = Patient(DateOfBirth="1990-01-01")
    patient.CodedEvents.append(
        CodedEvent(CTV3Code=bmi_code, NumericValue=99, ConsultationDate="1995-01-01")
    )
    patient.CodedEvents.append(
        CodedEvent(CTV3Code=weight_code, NumericValue=50, ConsultationDate="2010-01-01")
    )
    patient.CodedEvents.append(
        CodedEvent(CTV3Code=height_code, NumericValue=10, ConsultationDate="2010-01-01")
    )
    session.add(patient)
    session.commit()

    study = StudyDefinition(
        population=patients.all(),
        BMI=patients.most_recent_bmi(
            on_or_after="2005-01-01",
            on_or_before="2015-01-01",
            include_measurement_date=True,
            include_month=True,
            include_day=True,
        ),
    )
    results = study.to_dicts()
    assert [x["BMI"] for x in results] == ["0.5"]
    assert [x["BMI_date_measured"] for x in results] == ["2010-01-01"]


def test_mean_recorded_value():
    code = "2469."
    session = make_session()
    patient = Patient()
    values = [
        ("2020-02-10", 90),
        ("2020-02-10", 100),
        ("2020-02-10", 98),
        # This day is outside period and should be ignored
        ("2020-04-01", 110),
    ]
    for date, value in values:
        patient.CodedEvents.append(
            CodedEvent(CTV3Code=code, NumericValue=value, ConsultationDate=date)
        )
    patient_with_old_reading = Patient()
    patient_with_old_reading.CodedEvents.append(
        CodedEvent(CTV3Code=code, NumericValue=100, ConsultationDate="2010-01-01")
    )
    patient_with_no_reading = Patient()
    session.add_all([patient, patient_with_old_reading, patient_with_no_reading])
    session.commit()
    study = StudyDefinition(
        population=patients.all(),
        bp_systolic=patients.mean_recorded_value(
            codelist([code], system="ctv3"),
            on_most_recent_day_of_measurement=True,
            between=["2018-01-01", "2020-03-01"],
            include_measurement_date=True,
            include_month=True,
            include_day=True,
        ),
    )
    results = study.to_dicts()
    results = [(i["bp_systolic"], i["bp_systolic_date_measured"]) for i in results]
    assert results == [("96.0", "2020-02-10"), ("0.0", ""), ("0.0", "")]


def test_patient_random_sample():
    session = make_session()
    sample_size = 1000
    for _ in range(sample_size):
        patient = Patient()
        session.add(patient)
    session.commit()

    study = StudyDefinition(population=patients.random_sample(percent=20))
    results = study.to_dicts()
    # The method is approximate!
    expected = sample_size * 0.2
    assert abs(len(results) - expected) < (expected * 0.1)


def test_patients_satisfying():
    condition_code = "ASTHMA"
    session = make_session()
    patient_1 = Patient(DateOfBirth="1940-01-01", Sex="M")
    patient_2 = Patient(DateOfBirth="1940-01-01", Sex="F")
    patient_3 = Patient(DateOfBirth="1990-01-01", Sex="M")
    patient_4 = Patient(DateOfBirth="1940-01-01", Sex="F")
    patient_4.CodedEvents.append(
        CodedEvent(CTV3Code=condition_code, ConsultationDate="2010-01-01")
    )
    session.add_all([patient_1, patient_2, patient_3, patient_4])
    session.commit()
    study = StudyDefinition(
        population=patients.all(),
        sex=patients.sex(),
        age=patients.age_as_of("2020-01-01"),
        has_asthma=patients.with_these_clinical_events(
            codelist([condition_code], "ctv3")
        ),
        at_risk=patients.satisfying("(age > 70 AND sex = 'M') OR has_asthma"),
    )
    results = study.to_dicts()
    assert [i["at_risk"] for i in results] == ["1", "0", "0", "1"]


def test_patients_satisfying_with_hidden_columns():
    condition_code = "ASTHMA"
    condition_code2 = "COPD"
    session = make_session()
    patient_1 = Patient(DateOfBirth="1940-01-01", Sex="M")
    patient_2 = Patient(DateOfBirth="1940-01-01", Sex="F")
    patient_3 = Patient(DateOfBirth="1990-01-01", Sex="M")
    patient_4 = Patient(DateOfBirth="1940-01-01", Sex="F")
    patient_4.CodedEvents.append(
        CodedEvent(CTV3Code=condition_code, ConsultationDate="2010-01-01")
    )
    patient_5 = Patient(DateOfBirth="1940-01-01", Sex="F")
    patient_5.CodedEvents.append(
        CodedEvent(CTV3Code=condition_code, ConsultationDate="2010-01-01")
    )
    patient_5.CodedEvents.append(
        CodedEvent(CTV3Code=condition_code2, ConsultationDate="2010-01-01")
    )
    session.add_all([patient_1, patient_2, patient_3, patient_4, patient_5])
    session.commit()
    study = StudyDefinition(
        population=patients.all(),
        sex=patients.sex(),
        age=patients.age_as_of("2020-01-01"),
        at_risk=patients.satisfying(
            """
            (age > 70 AND sex = "M")
            OR
            (has_asthma AND NOT copd)
            """,
            has_asthma=patients.with_these_clinical_events(
                codelist([condition_code], "ctv3")
            ),
            copd=patients.with_these_clinical_events(
                codelist([condition_code2], "ctv3")
            ),
        ),
    )
    results = study.to_dicts()
    assert [i["at_risk"] for i in results] == ["1", "0", "0", "1", "0"]
    assert "has_asthma" not in results[0].keys()


def test_patients_categorised_as():
    session = make_session()
    session.add_all(
        [
            Patient(
                Sex="M",
                CodedEvents=[
                    CodedEvent(CTV3Code="foo1", ConsultationDate="2000-01-01")
                ],
            ),
            Patient(
                Sex="F",
                CodedEvents=[
                    CodedEvent(CTV3Code="foo2", ConsultationDate="2000-01-01"),
                    CodedEvent(CTV3Code="bar1", ConsultationDate="2000-01-01"),
                ],
            ),
            Patient(
                Sex="M",
                CodedEvents=[
                    CodedEvent(CTV3Code="foo2", ConsultationDate="2000-01-01")
                ],
            ),
            Patient(
                Sex="F",
                CodedEvents=[
                    CodedEvent(CTV3Code="foo3", ConsultationDate="2000-01-01")
                ],
            ),
        ]
    )
    session.commit()
    foo_codes = codelist([("foo1", "A"), ("foo2", "B"), ("foo3", "C")], "ctv3")
    bar_codes = codelist(["bar1"], "ctv3")
    study = StudyDefinition(
        population=patients.all(),
        category=patients.categorised_as(
            {
                "W": "foo_category = 'B' AND female_with_bar",
                "X": "sex = 'F' AND (foo_category = 'B' OR foo_category = 'C')",
                "Y": "sex = 'M' AND foo_category = 'A'",
                "Z": "DEFAULT",
            },
            sex=patients.sex(),
            foo_category=patients.with_these_clinical_events(
                foo_codes, returning="category", find_last_match_in_period=True
            ),
            female_with_bar=patients.satisfying(
                "has_bar AND sex = 'F'",
                has_bar=patients.with_these_clinical_events(bar_codes),
            ),
        ),
    )
    results = study.to_dicts()
    assert [x["category"] for x in results] == ["Y", "W", "Z", "X"]
    # Assert that internal columns do not appear
    assert "foo_category" not in results[0].keys()
    assert "female_with_bar" not in results[0].keys()
    assert "has_bar" not in results[0].keys()


def test_patients_registered_practice_as_of():
    session = make_session()
    org_1 = Organisation(
        STPCode="123", MSOACode="E0201", Region="East of England", Organisation_ID=1
    )
    org_2 = Organisation(
        STPCode="456", MSOACode="E0202", Region="Midlands", Organisation_ID=2
    )
    org_3 = Organisation(
        STPCode="789", MSOACode="E0203", Region="London", Organisation_ID=3
    )
    org_4 = Organisation(
        STPCode="910", MSOACode="E0204", Region="North West", Organisation_ID=4
    )
    patient = Patient()
    patient.RegistrationHistory.append(
        RegistrationHistory(
            StartDate="1990-01-01", EndDate="2018-01-01", Organisation=org_1
        )
    )
    # We deliberately create overlapping registration periods so we can check
    # that we handle these correctly
    patient.RegistrationHistory.append(
        RegistrationHistory(
            StartDate="2018-01-01", EndDate="2022-01-01", Organisation=org_2
        )
    )
    patient.RegistrationHistory.append(
        RegistrationHistory(
            StartDate="2019-09-01", EndDate="2020-05-01", Organisation=org_3
        )
    )
    patient.RegistrationHistory.append(
        RegistrationHistory(
            StartDate="2022-01-01", EndDate="9999-12-31", Organisation=org_4
        )
    )
    patient_2 = Patient()
    patient_2.RegistrationHistory.append(
        RegistrationHistory(
            StartDate="2010-01-01", EndDate="9999-12-31", Organisation=org_1
        )
    )
    patient_3 = Patient()
    patient_3.RegistrationHistory.append(
        RegistrationHistory(StartDate="2010-01-01", EndDate="9999-12-31")
    )
    session.add_all([patient, patient_2, patient_3])
    session.commit()
    study = StudyDefinition(
        population=patients.all(),
        stp=patients.registered_practice_as_of("2020-01-01", returning="stp_code"),
        msoa=patients.registered_practice_as_of("2020-01-01", returning="msoa_code"),
        region=patients.registered_practice_as_of(
            "2020-01-01", returning="nhse_region_name"
        ),
        pseudo_id=patients.registered_practice_as_of(
            "2020-01-01", returning="pseudo_id"
        ),
    )
    results = study.to_dicts()
    assert [i["stp"] for i in results] == ["789", "123", ""]
    assert [i["msoa"] for i in results] == ["E0203", "E0201", ""]
    assert [i["region"] for i in results] == ["London", "East of England", ""]
    assert [i["pseudo_id"] for i in results] == ["3", "1", "0"]


def test_patients_address_as_of():
    session = make_session()
    patient = Patient()
    patient.Addresses.append(
        PatientAddress(
            StartDate="1990-01-01",
            EndDate="2018-01-01",
            ImdRankRounded=100,
            RuralUrbanClassificationCode=1,
        )
    )
    # We deliberately create overlapping address periods here to check that we
    # handle these correctly
    patient.Addresses.append(
        PatientAddress(
            StartDate="2018-01-01",
            EndDate="2020-02-01",
            ImdRankRounded=200,
            RuralUrbanClassificationCode=1,
        )
    )
    patient.Addresses.append(
        PatientAddress(
            StartDate="2019-01-01",
            EndDate="2022-01-01",
            ImdRankRounded=300,
            RuralUrbanClassificationCode=2,
        )
    )
    patient.Addresses.append(
        PatientAddress(
            StartDate="2022-01-01",
            EndDate="9999-12-31",
            ImdRankRounded=500,
            RuralUrbanClassificationCode=3,
        )
    )
    patient_no_address = Patient()
    patient_only_old_address = Patient()
    patient_only_old_address.Addresses.append(
        PatientAddress(
            StartDate="2010-01-01",
            EndDate="2015-01-01",
            ImdRankRounded=100,
            RuralUrbanClassificationCode=1,
        )
    )
    session.add_all([patient, patient_no_address, patient_only_old_address])
    session.commit()
    study = StudyDefinition(
        population=patients.all(),
        imd=patients.address_as_of(
            "2020-01-01",
            returning="index_of_multiple_deprivation",
            round_to_nearest=100,
        ),
        rural_urban=patients.address_as_of(
            "2020-01-01", returning="rural_urban_classification"
        ),
    )
    results = study.to_dicts()
    assert [i["imd"] for i in results] == ["300", "0", "0"]
    assert [i["rural_urban"] for i in results] == ["2", "0", "0"]


def test_patients_admitted_to_icu():
    session = make_session()
    patient_1 = Patient()
    patient_1.ICNARC.append(
        ICNARC(
            IcuAdmissionDateTime="2020-03-01",
            OriginalIcuAdmissionDate="2020-03-01",
            BasicDays_RespiratorySupport=2,
            AdvancedDays_RespiratorySupport=2,
            Ventilator=0,
        )
    )
    patient_2 = Patient()
    patient_2.ICNARC.append(
        ICNARC(
            IcuAdmissionDateTime="2020-03-01",
            OriginalIcuAdmissionDate="2020-02-01",
            BasicDays_RespiratorySupport=1,
            AdvancedDays_RespiratorySupport=0,
            Ventilator=1,
        )
    )
    patient_3 = Patient()
    patient_3.ICNARC.append(
        ICNARC(
            IcuAdmissionDateTime="2020-03-01",
            OriginalIcuAdmissionDate="2020-02-01",
            BasicDays_RespiratorySupport=0,
            AdvancedDays_RespiratorySupport=0,
            Ventilator=0,
        )
    )
    patient_4 = Patient()
    patient_4.ICNARC.append(
        ICNARC(
            IcuAdmissionDateTime="2020-01-01",
            OriginalIcuAdmissionDate="2020-01-01",
            BasicDays_RespiratorySupport=1,
            AdvancedDays_RespiratorySupport=0,
            Ventilator=1,
        )
    )
    patient_5 = Patient()
    patient_5.ICNARC.append(
        ICNARC(
            IcuAdmissionDateTime="2020-03-01",
            OriginalIcuAdmissionDate=None,
            BasicDays_RespiratorySupport=1,
            AdvancedDays_RespiratorySupport=0,
            Ventilator=1,
        )
    )
    patient_5.ICNARC.append(
        ICNARC(
            IcuAdmissionDateTime="2020-04-01",
            OriginalIcuAdmissionDate=None,
            BasicDays_RespiratorySupport=0,
            AdvancedDays_RespiratorySupport=0,
            Ventilator=1,
        )
    )
    session.add_all([patient_1, patient_2, patient_3, patient_4, patient_5])
    session.commit()

    study = StudyDefinition(
        population=patients.all(),
        icu=patients.admitted_to_icu(
            on_or_after="2020-02-01",
            include_day=True,
            returning="date_admitted",
            find_first_match_in_period=True,
        ),
    )
    results = study.to_dicts()

    assert [i["icu"] for i in results] == [
        "2020-03-01",
        "2020-02-01",
        "",
        "",
        "2020-03-01",
    ]

    study = StudyDefinition(
        population=patients.all(),
        icu=patients.admitted_to_icu(
            on_or_after="2020-02-01",
            include_day=True,
            returning="date_admitted",
            find_last_match_in_period=True,
        ),
    )
    results = study.to_dicts()

    assert [i["icu"] for i in results] == [
        "2020-03-01",
        "2020-02-01",
        "",
        "",
        "2020-04-01",
    ]

    study = StudyDefinition(
        population=patients.all(),
        icu=patients.admitted_to_icu(on_or_after="2020-02-01", returning="binary_flag"),
    )
    results = study.to_dicts()

    assert [i["icu"] for i in results] == ["1", "1", "0", "0", "1"]


def test_patients_with_these_codes_on_death_certificate():
    code = "COVID"
    session = make_session()
    session.add_all(
        [
            # Not dead
            Patient(),
            # Died after date cutoff
            Patient(ONSDeath=[ONSDeaths(dod="2021-01-01", icd10u=code)]),
            # Died of something else
            Patient(ONSDeath=[ONSDeaths(dod="2020-02-01", icd10u="MI")]),
            # Covid underlying cause
            Patient(ONSDeath=[ONSDeaths(dod="2020-02-01", icd10u=code)]),
            # Covid not underlying cause
            Patient(ONSDeath=[ONSDeaths(dod="2020-03-01", ICD10014=code)]),
        ]
    )
    session.commit()
    covid_codelist = codelist([code], system="icd10")
    study = StudyDefinition(
        population=patients.all(),
        died_of_covid=patients.with_these_codes_on_death_certificate(
            covid_codelist, on_or_before="2020-06-01", match_only_underlying_cause=True
        ),
        died_with_covid=patients.with_these_codes_on_death_certificate(
            covid_codelist, on_or_before="2020-06-01", match_only_underlying_cause=False
        ),
        date_died=patients.with_these_codes_on_death_certificate(
            covid_codelist,
            on_or_before="2020-06-01",
            match_only_underlying_cause=False,
            returning="date_of_death",
            include_month=True,
            include_day=True,
        ),
    )
    results = study.to_dicts()
    assert [i["died_of_covid"] for i in results] == ["0", "0", "0", "1", "0"]
    assert [i["died_with_covid"] for i in results] == ["0", "0", "0", "1", "1"]
    assert [i["date_died"] for i in results] == ["", "", "", "2020-02-01", "2020-03-01"]


def test_patients_died_from_any_cause():
    session = make_session()
    session.add_all(
        [
            # Not dead
            Patient(),
            # Died after date cutoff
            Patient(ONSDeath=[ONSDeaths(dod="2021-01-01")]),
            # Died
            Patient(ONSDeath=[ONSDeaths(dod="2020-02-01")]),
        ]
    )
    session.commit()
    study = StudyDefinition(
        population=patients.all(),
        died=patients.died_from_any_cause(on_or_before="2020-06-01"),
        date_died=patients.died_from_any_cause(
            on_or_before="2020-06-01",
            returning="date_of_death",
            include_month=True,
            include_day=True,
        ),
    )
    results = study.to_dicts()
    assert [i["died"] for i in results] == ["0", "0", "1"]
    assert [i["date_died"] for i in results] == ["", "", "2020-02-01"]


def test_patients_with_death_recorded_in_cpns():
    session = make_session()
    session.add_all(
        [
            # Not dead
            Patient(),
            # Died after date cutoff
            Patient(CPNS=[CPNS(DateOfDeath="2021-01-01")]),
            # Patient should be included
            Patient(CPNS=[CPNS(DateOfDeath="2020-02-01")]),
            # Patient has multple entries but with the same date of death so
            # should be handled correctly
            Patient(
                CPNS=[CPNS(DateOfDeath="2020-03-01"), CPNS(DateOfDeath="2020-03-01")]
            ),
        ]
    )
    session.commit()
    study = StudyDefinition(
        population=patients.all(),
        cpns_death=patients.with_death_recorded_in_cpns(on_or_before="2020-06-01"),
        cpns_death_date=patients.with_death_recorded_in_cpns(
            on_or_before="2020-06-01",
            returning="date_of_death",
            include_month=True,
            include_day=True,
        ),
    )
    results = study.to_dicts()
    assert [i["cpns_death"] for i in results] == ["0", "0", "1", "1"]
    assert [i["cpns_death_date"] for i in results] == [
        "",
        "",
        "2020-02-01",
        "2020-03-01",
    ]


def test_patients_with_death_recorded_in_cpns_raises_error_on_bad_data():
    session = make_session()
    session.add_all(
        # Create a patient with duplicate CPNS entries recording an
        # inconsistent date of death
        [Patient(CPNS=[CPNS(DateOfDeath="2020-03-01"), CPNS(DateOfDeath="2020-02-01")])]
    )
    session.commit()
    study = StudyDefinition(
        population=patients.all(), cpns_death=patients.with_death_recorded_in_cpns()
    )
    with pytest.raises(Exception):
        study.to_dicts()


def test_filter_codes_by_category():
    codes = codelist([("1", "A"), ("2", "B"), ("3", "A"), ("4", "C")], "ctv3")
    filtered = filter_codes_by_category(codes, include=["B", "C"])
    assert filtered.system == codes.system
    assert filtered == [("2", "B"), ("4", "C")]


def test_to_sql_passes():
    session = make_session()
    patient = Patient(DateOfBirth="1950-01-01")
    patient.CodedEvents.append(
        CodedEvent(CTV3Code="XYZ", NumericValue=50, ConsultationDate="2002-06-01")
    )
    session.add(patient)
    session.commit()

    study = StudyDefinition(
        population=patients.with_these_clinical_events(codelist(["XYZ"], "ctv3"))
    )
    sql = "SET NOCOUNT ON; "  # don't output count after table output
    sql += study.to_sql()
    db_dict = study.get_db_dict()
    cmd = [
        "sqlcmd",
        "-S",
        db_dict["hostname"] + "," + str(db_dict["port"]),
        "-d",
        db_dict["database"],
        "-U",
        db_dict["username"],
        "-P",
        db_dict["password"],
        "-Q",
        sql,
        "-W",  # strip whitespace
    ]
    result = subprocess.run(
        cmd, capture_output=True, check=True, encoding="utf8"
    ).stdout
    patient_id = result.splitlines()[-1]
    assert patient_id == str(patient.Patient_ID)


def test_duplicate_id_checking():
    study = StudyDefinition(population=patients.all())
    # A bit of a hack: overwrite the queries we're going to run with a query which
    # deliberately returns duplicate values
    study.queries = [
        (
            "dummy_query",
            """
            SELECT * FROM (
              VALUES
                (1,1),
                (2,2),
                (3,3),
                (1,4)
            ) t (patient_id, foo)
            """,
        )
    ]
    with pytest.raises(RuntimeError):
        study.to_dicts()
    with pytest.raises(RuntimeError):
        with tempfile.NamedTemporaryFile(mode="w+") as f:
            study.to_csv(f.name)


def test_sqlcmd_and_odbc_outputs_match():
    session = make_session()
    patient = Patient(DateOfBirth="1950-01-01")
    patient.CodedEvents.append(
        CodedEvent(CTV3Code="XYZ", NumericValue=50, ConsultationDate="2002-06-01")
    )
    session.add(patient)
    session.commit()

    study = StudyDefinition(
        population=patients.with_these_clinical_events(codelist(["XYZ"], "ctv3"))
    )
    with tempfile.NamedTemporaryFile() as input_csv_odbc, tempfile.NamedTemporaryFile() as input_csv_sqlcmd:
        # windows line endings
        study.to_csv(input_csv_odbc.name, with_sqlcmd=False)
        # unix line endings
        study.to_csv(input_csv_sqlcmd.name, with_sqlcmd=True)
        assert filecmp.cmp(input_csv_odbc.name, input_csv_sqlcmd.name, shallow=False)


def test_column_name_clashes_produce_errors():
    with pytest.raises(ValueError):
        StudyDefinition(
            population=patients.all(),
            age=patients.age_as_of("2020-01-01"),
            status=patients.satisfying(
                "age > 70 AND sex = 'M'",
                sex=patients.sex(),
                age=patients.age_as_of("2010-01-01"),
            ),
        )


def test_recursive_definitions_produce_errors():
    with pytest.raises(ValueError):
        StudyDefinition(
            population=patients.all(),
            this=patients.satisfying("that = 1"),
            that=patients.satisfying("this = 1"),
        )


<<<<<<< HEAD
## Pandas import specification tests


def _converters_to_names(kwargs_dict):
    converters = kwargs_dict.pop("converters")
    converters_with_names = {}
    if converters:
        for k, v in converters.items():
            converters_with_names[k] = v.__name__
    kwargs_dict["converters"] = converters_with_names
    return kwargs_dict


def test_age_dtype_generation():
    study = StudyDefinition(
        # This line defines the study population
        population=patients.all(),
        age=patients.age_as_of("2020-02-01"),
    )
    result = study.pandas_csv_args
    assert result == {"dtype": {"age": "int"}, "converters": {}, "parse_dates": []}


def test_address_dtype_generation():
    study = StudyDefinition(
        # This line defines the study population
        population=patients.all(),
        rural_urban=patients.address_as_of(
            "2020-02-01", returning="rural_urban_classification"
        ),
    )
    result = study.pandas_csv_args
    assert result == {
        "converters": {},
        "dtype": {"rural_urban": "category"},
        "parse_dates": [],
    }


def test_sex_dtype_generation():
    study = StudyDefinition(population=patients.all(), sex=patients.sex())
    result = study.pandas_csv_args
    assert result == {"dtype": {"sex": "category"}, "converters": {}, "parse_dates": []}


def test_clinical_events_with_date_dtype_generation():
    test_codelist = codelist(["X"], system="ctv3")
    study = StudyDefinition(
        population=patients.all(),
        diabetes=patients.with_these_clinical_events(
            test_codelist, return_first_date_in_period=True, include_month=True
        ),
    )

    result = _converters_to_names(study.pandas_csv_args)
    assert result == {
        "converters": {"diabetes": "add_day_to_date"},
        "dtype": {},
        "parse_dates": ["diabetes"],
    }


def test_clinical_events_with_year_date_dtype_generation():
    test_codelist = codelist(["X"], system="ctv3")
    study = StudyDefinition(
        population=patients.all(),
        diabetes=patients.with_these_clinical_events(test_codelist, returning="date"),
    )
    result = _converters_to_names(study.pandas_csv_args)
    assert result == {
        "converters": {"diabetes": "add_month_and_day_to_date"},
        "dtype": {},
        "parse_dates": ["diabetes"],
    }


def test_categorical_clinical_events_with_date_dtype_generation():
    categorised_codelist = codelist([("X", "Y")], system="ctv3")
    categorised_codelist.has_categories = True
    study = StudyDefinition(
        population=patients.all(),
        ethnicity=patients.with_these_clinical_events(
            categorised_codelist,
            returning="category",
            find_last_match_in_period=True,
            include_date_of_match=True,
        ),
    )

    result = _converters_to_names(study.pandas_csv_args)
    assert result == {
        "converters": {"ethnicity_date": "add_month_and_day_to_date"},
        "dtype": {"ethnicity": "category"},
        "parse_dates": ["ethnicity_date"],
    }


def test_categorical_clinical_events_without_date_dtype_generation():
    categorised_codelist = codelist([("X", "Y")], system="ctv3")
    categorised_codelist.has_categories = True
    study = StudyDefinition(
        population=patients.all(),
        ethnicity=patients.with_these_clinical_events(
            categorised_codelist,
            returning="category",
            find_last_match_in_period=True,
            include_date_of_match=False,
        ),
    )

    result = study.pandas_csv_args
    assert result == {
        "converters": {},
        "dtype": {"ethnicity": "category"},
        "parse_dates": [],
    }


def test_bmi_dtype_generation():
    categorised_codelist = codelist([("X", "Y")], system="ctv3")
    categorised_codelist.has_categories = True
    study = StudyDefinition(
        population=patients.all(),
        bmi=patients.most_recent_bmi(
            on_or_after="2010-02-01",
            minimum_age_at_measurement=16,
            include_measurement_date=True,
            include_month=True,
        ),
    )

    result = _converters_to_names(study.pandas_csv_args)
    assert result == {
        "converters": {"bmi_date_measured": "add_day_to_date"},
        "dtype": {"bmi": "float"},
        "parse_dates": ["bmi_date_measured"],
    }


def test_clinical_events_numeric_value_dtype_generation():
    test_codelist = codelist(["X"], system="ctv3")
    study = StudyDefinition(
        population=patients.all(),
        creatinine=patients.with_these_clinical_events(
            test_codelist,
            find_last_match_in_period=True,
            on_or_before="2020-02-01",
            returning="numeric_value",
            include_date_of_match=True,
            include_month=True,
        ),
    )
    result = _converters_to_names(study.pandas_csv_args)
    assert result == {
        "converters": {"creatinine_date": "add_day_to_date"},
        "dtype": {"creatinine": "float"},
        "parse_dates": ["creatinine_date"],
    }


def test_mean_recorded_value_dtype_generation():
    test_codelist = codelist(["X"], system="ctv3")
    study = StudyDefinition(
        population=patients.all(),
        bp_sys=patients.mean_recorded_value(
            test_codelist,
            on_most_recent_day_of_measurement=True,
            on_or_before="2020-02-01",
            include_measurement_date=True,
            include_month=True,
        ),
    )
    result = _converters_to_names(study.pandas_csv_args)
    assert result == {
        "converters": {"bp_sys_date_measured": "add_day_to_date"},
        "dtype": {"bp_sys": "float"},
        "parse_dates": ["bp_sys_date_measured"],
    }
=======
def test_using_expression_in_population_definition():
    session = make_session()
    session.add_all(
        [
            Patient(
                Sex="M",
                DateOfBirth="1970-01-01",
                CodedEvents=[
                    CodedEvent(CTV3Code="foo1", ConsultationDate="2000-01-01")
                ],
            ),
            Patient(Sex="M", DateOfBirth="1975-01-01"),
            Patient(
                Sex="F",
                DateOfBirth="1980-01-01",
                CodedEvents=[
                    CodedEvent(CTV3Code="foo1", ConsultationDate="2000-01-01")
                ],
            ),
            Patient(Sex="F", DateOfBirth="1985-01-01"),
        ]
    )
    session.commit()
    study = StudyDefinition(
        population=patients.satisfying(
            "has_foo_code AND sex = 'M'",
            has_foo_code=patients.with_these_clinical_events(
                codelist(["foo1"], "ctv3")
            ),
            sex=patients.sex(),
        ),
        age=patients.age_as_of("2020-01-01"),
    )
    results = study.to_dicts()
    assert results[0].keys() == {"patient_id", "age"}
    assert [i["age"] for i in results] == ["50"]
>>>>>>> 0a779efc
<|MERGE_RESOLUTION|>--- conflicted
+++ resolved
@@ -1410,8 +1410,6 @@
             that=patients.satisfying("this = 1"),
         )
 
-
-<<<<<<< HEAD
 ## Pandas import specification tests
 
 
@@ -1590,7 +1588,7 @@
         "dtype": {"bp_sys": "float"},
         "parse_dates": ["bp_sys_date_measured"],
     }
-=======
+
 def test_using_expression_in_population_definition():
     session = make_session()
     session.add_all(
@@ -1627,4 +1625,3 @@
     results = study.to_dicts()
     assert results[0].keys() == {"patient_id", "age"}
     assert [i["age"] for i in results] == ["50"]
->>>>>>> 0a779efc
