--- conflicted
+++ resolved
@@ -1626,8 +1626,7 @@
     results = study.to_dicts()
     assert results[0].keys() == {"patient_id", "age"}
     assert [i["age"] for i in results] == ["50"]
-<<<<<<< HEAD
-
+    
 
 def test_quote():
     with pytest.raises(ValueError):
@@ -1637,5 +1636,3 @@
     assert quote(2012) == "2012"
     assert quote(0.1) == "0.1"
     assert quote("foo") == "'foo'"
-=======
->>>>>>> d9457929
